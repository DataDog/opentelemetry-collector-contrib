# Changelog

## Unreleased

## 💡 Enhancements 💡

- `hostreceiver/memoryscraper`: Migrate the scraper to the mdatagen metrics builder (#7312)
- `routingprocessor`: Do not err on failure to build exporters (#7423)
- `apachereceiver`: Update to mdatagen v2 (#7573)
- `datadogexporter`: Don't send host metadata if hostname is empty (#7426)

## 🛑 Breaking changes 🛑

- `apachereceiver`: Update instrumentation library name from `otel/apache` to `otelcol/apache` (#7754)

## 🚩 Deprecations 🚩

- Deprecated log_names setting from filter processor. (#7552)

## 🧰 Bug fixes 🧰

 - `tailsamplingprocessor`: "And" policy only works as a sub policy under a composite policy (#7590) 
 - `prometheusreceiver`: Correctly map description and units when converting
  Prometheus metadata directly to pdata. (#7748)

## 🚀 New components 🚀

## v0.44.0

## 💡 Enhancements 💡

- `dynatraceexporter`: Write error logs using plugin logger (#7360)
- `dynatraceexporter`: Fix docs for TLS settings (#7568)
- `tanzuobservabilityexporter`: Turn on metrics exporter (#7281)
- `attributesprocessor` `resourceprocessor`: Add `from_context` value source
- `resourcedetectionprocessor`: check cluster config to verify resource is on aws for eks resources (#7186)
- `awscloudwatchlogsexporter`: enable awscloudwatchlogsexporter which accepts and exports log data (#7297)
- `translator/prometheusremotewrite`: add a new module to help translate data from OTLP to Prometheus Remote Write (#7240)
- `jmxreceiver`: Added `additional_jars` configuration option to launch JMX Metric Gatherer JAR with extended `CLASSPATH` (#7378)
- `awscontainerinsightreceiver`: add full pod name when configured to AWS Container Insights Receiver (#7415)
<<<<<<< HEAD
- `datadogexporter`: Add insecure_skip_verify flag to configuration (#7422)
=======
- `hostreceiver/loadscraper`: Migrate the scraper to the mdatagen metrics builder (#7288)
- `awsecscontainermetricsreceiver`: Rename attributes to follow semantic conventions (#7425)
- `datadogexporter`: Always map conventional attributes to tags (#7185)
- `mysqlreceiver`: Add golden files for integration test (#7303)
- `nginxreceiver`: Standardize integration test (#7515)
- `mysqlreceiver`: Update to use mdatagen v2 (#7507)
- `postgresqlreceiver`: Add integration tests (#7501)
- `apachereceiver`: Add integration test (#7517)
- `mysqlreceiver`: Use scrapererror to report errors (#7513)
- `postgresreceiver`: Update to mdatagen v2 (#7503)
- `nginxreceiver`: Update to mdatagen v2 (#7549)
- `datadogexporter`: Fix traces exporter's initialization log (#7564)
- `tailsamplingprocessor`: Add And sampling policy (#6910)
- `coralogixexporter`: Add Coralogix Exporter (#7383)
- `prometheusexecreceiver`: Add default value for `scrape_timeout` option (#7587)
>>>>>>> 154d221f

## 🛑 Breaking changes 🛑

- `resourcedetectionprocessor`: Update `os.type` attribute values according to semantic conventions (#7544)

## 🚀 New components 🚀

## 🧰 Bug fixes 🧰

- `resourcedetectionprocessor`: fix `meta` allow list excluding keys with nil values (#7424)
- `postgresqlreceiver`: Fix issue where empty metrics could be returned after failed connection (#7502)
- `resourcetotelemetry`: Ensure resource attributes are added to summary
  and exponential histogram data points. (#7523)

## Deprecations

- Deprecated otel_to_hec_fields.name setting from splunkhec exporter. (#7560)

## v0.43.0

## 💡 Enhancements 💡

- `coralogixexporter`: First implementation of Coralogix Exporter (#6816)
- `cloudfoundryreceiver`: Enable Cloud Foundry client (#7060)
- `elasticsearchexporter`: add elasticsearchexporter to the components exporter list (#6002)
- `elasticsearchreceiver`: Add metric metadata (#6892)
- `elasticsearchreceiver`: Use same metrics as JMX receiver for JVM metrics (#7160)
- `elasticsearchreceiver`: Implement scraping logic (#7174)
- `datadogexporter`: Add http.status_code tag to trace stats (#6889)
- `datadogexporter`: Add configuration option to use OTel span name into the Datatog resource name (#6611)
- `mongodbreceiver`: Add initial client code to the component (#7125)
- `tanzuobservabilityexporter`: Support delta histograms (#6897)
- `awscloudwatchlogsexporter`: Use cwlogs package to export logs (#7152)
- `mysqlreceiver`: Add the receiver to available components (#7078)
- `tanzuobservabilityexporter`: Documentation for the memory_limiter configuration (#7164)
- `dynatraceexporter`: Do not shut down exporter when metrics ingest module is temporarily unavailable (#7161)
- `mongodbreceiver`: Add metric metadata (#7163)
- `mongodbreceiver`: Add metric scraping (#7175)
- `postgresqlreceiver`: add the receiver to available components (#7079)
- `rabbitmqreceiver`: Add scraper logic (#7299)
- `tanzuobservability exporter`: Support summary metrics (#7121)
- `mongodbatlasreceiver`: Add retry and backoff to HTTP client (#6943)
- Use Jaeger gRPC instead of Thrift in the docker-compose example (#7243)
- `tanzuobservabilityexporter`: Support exponential histograms (#7127)
- `receiver_creator`: Log added and removed endpoint env structs (#7248)
- `prometheusreceiver`: Use the OTLP data conversion path by default. (#7282)
  - Use `--feature-gates=-receiver.prometheus.OTLPDirect` to re-enable the 
    OpenCensus conversion path.
- `extension/observers`: Correctly set image and tag on container endpoints (#7279)
- `tanzuobservabilityexporter`: Document how to enable memory_limiter (#7286)
- `hostreceiver/networkscraper`: Migrate the scraper to the mdatagen metrics builder (#7048)
- `hostmetricsreceiver`: Add MuteProcessNameError config flag to mute specific error reading process executable (#7176)
- `scrapertest`: Improve comparison logic (#7305)
- `hostmetricsreceiver`: add `cpu_average` option for load scraper to report the average cpu load (#6999)
- `scrapertest`: Add comparison option to ignore specific attributes (#6519)
- `tracegen`: Add option to pass in custom headers to export calls via command line (#7308)
- `tracegen`: Provide official container images (#7179)
- `scrapertest`: Add comparison function for pdata.Metrics (#7400)

## 🛑 Breaking changes 🛑

- `tanzuobservabilityexporter`: Remove status.code
- `tanzuobservabilityexporter`: Use semantic conventions for status.message (#7126) 
- `k8sattributesprocessor`: Move `kube` and `observability` packages to `internal` folder (#7159)
- `k8sattributesprocessor`: Unexport processor `Option`s (#7311)
- `zookeeperreceiver`: Refactored metrics to have correct units, types, and combined some metrics via attributes. (#7280)
- `prometheusremotewriteexporter`: `PRWExporter` struct and `NewPRWExporter()`
  function are now unexported. (#TBD)
- `newrelicexporter` marked as deprecated (#7284)

## 🚀 New components 🚀

- `rabbitmqreceiver`: Establish codebase for RabbitMQ metrics receiver (#7239)
- Add `basicauth` extension (#7167)
- `k8seventsreceiver`: Implement core logic (#6885)

## 🧰 Bug fixes 🧰

- `k8sattributeprocessor`: Parse IP out of net.Addr to correctly tag k8s.pod.ip (#7077)
- `k8sattributeprocessor`: Process IP correctly for net.Addr instances that are not typed (#7133)
- `mdatagen`: Fix validation of `enabled` field in metadata.yaml (#7166)
- `elasticsearch`: Fix timestamp for each metric being startup time (#7255)
- `prometheusremotewriteexporter`: Fix index out of range panic caused by expiring metrics (#7149)
- `resourcedetection`: Log the error when checking for ec2metadata availability (#7296) 

## v0.42.0

## 💡 Enhancements 💡

- `couchbasereceiver`: Add couchbase client (#7122)
- `couchdbreceiver`: Add couchdb scraper (#7131)
- `couchdbreceiver`: Add couchdb client (#6880)
- `elasticsearchreceiver`: Implement scraper client (#7019)
- `couchdbreceiver`: Add metadata metrics (#6878)
- `prometheusremotewriteexporter`: Handling Staleness flag from OTLP (#6679)
- `prometheusexporter`: Handling Staleness flag from OTLP (#6805)
- `prometheusreceiver`: Set OTLP no-data-present flag for stale scraped metrics. (#7043)
- `mysqlreceiver`: Add Integration test (#6916)
- `datadogexporter`: Add compatibility with ECS Fargate semantic conventions (#6670)
- `k8s_observer`: discover k8s.node endpoints (#6820)
- `redisreceiver`: Add missing description fields to keyspace metrics (#6940)
- `redisreceiver`: Set start timestamp uniformly for gauge and sum metrics (#6941)
- `kafkaexporter`: Allow controlling Kafka acknowledgment behaviour  (#6301)
- `lokiexporter`: Log the first part of the http body on failed pushes to loki (#6946)
- `resourcedetectionprocessor`: add the [consul](https://www.consul.io/) detector (#6382)
- `awsemfexporter`: refactor cw_client logic into separate `cwlogs` package (#7072)

## 🛑 Breaking changes 🛑

- `memcachedreceiver`: Update metric names (#6594)
- `memcachedreceiver`: Fix some metric units and value types (#6895)
- `sapm` receiver: Use Jaeger status values instead of OpenCensus (#6682)
- `jaeger` receiver/exporter: Parse/set Jaeger status with OTel spec values (#6682)
- `awsecscontainermetricsreceiver`: remove tag from `container.image.name` (#6436)
- `k8sclusterreceiver`: remove tag from `container.image.name` (#6436)

## 🚀 New components 🚀

- `ecs_task_observer`: Discover running containers in AWS ECS tasks (#6894)
- `mongodbreceiver`: Establish codebase for MongoDB metrics receiver (#6972)
- `couchbasereceiver`: Establish codebase for Couchbase metrics receiver (#7046)
- `dbstorage`: New experimental dbstorage extension (#7061)

## 🧰 Bug fixes 🧰

- `ecstaskobserver`: Fix "Incorrect conversion between integer types" security issue (#6939)
- Fix typo in "direction" metrics attribute description (#6949)
- `zookeeperreceiver`: Fix issue where receiver could panic during shutdown (#7020)
- `prometheusreceiver`: Fix metadata fetching when metrics differ by trimmable suffixes (#6932)
- Sanitize URLs being logged (#7021)
- `prometheusreceiver`: Fix start time tracking for long scrape intervals (#7053)
- `signalfxexporter`: Don't use syscall to avoid compilation errors on some platforms (#7062)
- `tailsamplingprocessor`: Add support for new policies as composite sub-policies (#6975)

## 💡 Enhancements 💡

- `lokiexporter`: add complete log record to body (#6619)
- `k8sclusterreceiver` add `container.image.tag` attribute (#6436)
- `spanmetricproccessor`: use an LRU cache for the cached Dimensions key-value pairs (#2179)
- `skywalkingexporter`: add skywalking metrics exporter (#6528)
- `deltatorateprocessor`: add int counter support (#6982)
- `filestorageextension`: document default values (#7022)
- `redisreceiver`: Migrate the scraper to the mdatagen metrics builder (#6938)  

## v0.41.0

## 🛑 Breaking changes 🛑

- None

## 🚀 New components 🚀

- `asapauthextension` (#6627)
- `mongodbatlasreceiver` (#6367)

## 🧰 Bug fixes 🧰

- `filestorageextension`: fix panic when configured directory cannot be accessed (#6103)
- `hostmetricsreceiver`: fix set of attributes for system.cpu.time metric (#6422)
- `k8sobserver`: only record pod endpoints for running pods (#5878)
- `mongodbatlasreceiver`: fix attributes fields in metadata.yaml (#6440)
- `prometheusexecreceiver`: command line processing on Windows (#6145)
- `spanmetricsprocessor`: fix exemplars support (#6140)
-  Remap arm64 to aarch64 on rpm/deb packages (#6635)

## 💡 Enhancements 💡

- `datadogexporter`: do not use attribute localhost-like hostnames (#6477)
- `datadogexporter`: retry per network call (#6412)
- `datadogexporter`: take hostname into account for cache (#6223)
- `exporter/lokiexporter`: adding a feature for loki exporter to encode JSON for log entry (#5846)
- `googlecloudspannerreceiver`: added fallback to ADC for database connections. (#6629)
- `googlecloudspannerreceiver`: added parsing only distinct items for sample lock request label. (#6514)
- `googlecloudspannerreceiver`: added request tag label to metadata config for top query stats. (#6475)
- `googlecloudspannerreceiver`: added sample lock requests label to the top lock stats metrics. (#6466)
- `googlecloudspannerreceiver`: added transaction tag label to metadata config for top transaction stats. (#6433)
- `groupbyattrsprocessor`: added support for metrics signal (#6248)
- `hostmetricsreceiver`: ensure SchemaURL is set (#6482)
- `kubeletstatsreceiver`: add support for read-only kubelet endpoint (#6488)
- `mysqlreceiver`: enable native authentication (#6628)
- `mysqlreceiver`: remove requirement for password on MySQL (#6479)
- `receiver/prometheusreceiver`: do not add host.name to metrics from localhost/unspecified targets (#6476)
- `spanmetricsprocessor`: add setStatus operation (#5886)
- `splunkhecexporter`: remove duplication of host.name attribute (#6527)
- `tanzuobservabilityexporter`: add consumer for sum metrics. (#6385)
- Update log-collection library to v0.23.0 (#6593)

## v0.40.0

## 🛑 Breaking changes 🛑

- `tencentcloudlogserviceexporter`: change `Endpoint` to `Region` to simplify configuration (#6135)

## 🚀 New components 🚀

- Add `memcached` receiver (#5839)

## 🧰 Bug fixes 🧰

- Fix token passthrough for HEC (#5435)
- `datadogexporter`: Fix missing resource attributes default mapping when resource_attributes_as_tags: false (#6359)
- `tanzuobservabilityexporter`: Log and report missing metric values. (#5835)
- `mongodbatlasreceiver`: Fix metrics metadata (#6395)

## 💡 Enhancements 💡

- `awsprometheusremotewrite` exporter: Improve error message when failing to sign request
- `mongodbatlas`: add metrics (#5921)
- `healthcheckextension`: Add path option (#6111)
- Set unprivileged user to container image (#6380)
- `k8sclusterreceiver`: Add allocatable type of metrics (#6113)
- `observiqexporter`: Allow Dialer timeout to be configured (#5906)
- `routingprocessor`: remove broken debug log fields (#6373)
- `prometheusremotewriteexporter`: Add exemplars support (#5578) 
- `fluentforwardreceiver`: Convert attributes with nil value to AttributeValueTypeEmpty (#6630)

## v0.39.0

## 🛑 Breaking changes 🛑

- `httpdreceiver` renamed to `apachereceiver` to match industry standards (#6207)
- `tencentcloudlogserviceexporter` change `Endpoint` to `Region` to simplify configuration (#6135)

## 🚀 New components 🚀

- Add `postgresqlreceiver` config and factory (#6153)
- Add TencentCloud LogService exporter `tencentcloudlogserviceexporter` (#5722)
- Restore `jaegerthrifthttpexporter` (#5666)
- Add `skywalkingexporter` (#5690, #6114)

## 🧰 Bug fixes 🧰

- `datadogexporter`: Improve cumulative metrics reset detection using `StartTimestamp` (#6120)
- `mysqlreceiver`: Address issues in shutdown function (#6239)
- `tailsamplingprocessor`: End go routines during shutdown (#5693)
- `googlecloudexporter`: Update google cloud exporter to correctly close the metric exporter (#5990)
- `statsdreceiver`: Fix the summary point calculation (#6155)
- `datadogexporter` Correct default value for `send_count_sum_metrics` (#6130)

## 💡 Enhancements 💡

- `datadogexporter`: Increase default timeout to 15 seconds (#6131)
- `googlecloudspannerreceiver`: Added metrics cardinality handling for Google Cloud Spanner receiver (#5981, #6148, #6229)
- `mysqlreceiver`: Mysql add support for different protocols (#6138)
- `bearertokenauthextension`: Added support of Bearer Auth for HTTP Exporters (#5962)
- `awsxrayexporter`: Fallback to rpc.method for segment operation when aws.operation missing (#6231)
- `healthcheckextension`: Add new health check feature for collector pipeline (#5643)
- `datadogexporter`: Always add current hostname (#5967)
- `k8sattributesprocessor`: Add code to fetch all annotations and labels by specifying key regex (#5780)
- `datadogexporter`: Do not rely on collector to resolve envvar when possible to resolve them (#6122)
- `datadogexporter`: Add container tags to attributes package (#6086)
- `datadogexporter`: Preserve original TraceID (#6158)
- `prometheusreceiver`: Enhance prometheus receiver logger to determine errors, test real e2e usage (#5870)
- `awsxrayexporter`: Added support for AWS AppRunner origin (#6141)

## v0.38.0

## 🛑 Breaking changes 🛑

- `datadogexporter` Make distributions the default histogram export option. (#5885)
- `redisreceiver` Update Redis receiver's metric names. (#5837)
- Remove `scraperhelper` from contrib, use the core version. (#5826)

## 🚀 New components 🚀

- `googlecloudspannerreceiver` Added implementation of Google Cloud Spanner receiver. (#5727)
- `awsxrayproxy` Wire up awsxrayproxy extension. (#5747)
- `awscontainerinsightreceiver` Enable AWS Container Insight receiver. (#5960)

## 🧰 Bug fixes 🧰

- `statsdreceiver`: fix start timestamp / temporality for counters. (#5714)
- Fix security issue related to github.com/tidwall/gjson. (#5936)
- `datadogexporter` Fix cumulative histogram handling in distributions mode (#5867)
- `datadogexporter` Skip nil sketches (#5925)

## 💡 Enhancements 💡

- Extend `kafkareceiver` configuration capabilities. (#5677)
- Convert `mongodbatlas` receiver to use scraperhelper. (#5827)
- Convert `dockerstats` receiver to use scraperhelper. (#5825)
- Convert `podman` receiver to use scraperhelper. (#5822)
- Convert `redisreceiver` to use scraperhelper. (#5796)
- Convert `kubeletstats` receiver to use scraperhelper. (#5821)
- `googlecloudspannerreceiver` Migrated Google Cloud Spanner receiver to scraper approach. (#5868)
- `datadogexporter` Use a `Consumer` interface for decoupling from zorkian's package. (#5315)
- `mdatagen` - Add support for extended metric descriptions (#5688)
- `signalfxexporter` Log datapoints option. (#5689)
- `cumulativetodeltaprocessor`: Update cumulative to delta. (#5772)
- Update configuration default values in log receivers docs. (#5840)
- `fluentforwardreceiver`: support more complex fluent-bit objects. (#5676)
- `datadogexporter` Remove spammy logging. (#5856)
- `datadogexporter` Remove obsolete report_buckets config. (#5858)
- Improve performance of metric expression matcher. (#5864)
- `tanzuobservabilityexporter` Introduce metricsConsumer and gaugeMetricConsumer. (#5426)
- `awsxrayexporter` rpc.system has priority to determine aws namespace. (#5833)
- `tailsamplingprocessor` Add support for composite sampling policy to the tailsampler. (#4958)
- `kafkaexporter` Add support for AWS_MSK_IAM SASL Auth (#5763)
- Refactor the client Authenticators  for the new "ClientAuthenticator" interfaces (#5905)
- `mongodbatlasreceiver` Add client wrapper for MongoDB Atlas support (#5386)
- `redisreceiver` Update Redis config options (#5861)
- `routingprocessor`: allow routing for all signals (#5869)
- `extension/observer/docker` add ListAndWatch to observer (#5851)

## v0.37.1

## 🧰 Bug fixes 🧰

- Fixes a problem with v0.37.0 which contained dependencies on v0.36.0 components. They should have been updated to v0.37.0.

## v0.37.0

## 🚀 New components 🚀

- [`journald` receiver](https://github.com/open-telemetry/opentelemetry-collector-contrib/tree/main/receiver/journaldreceiver) to parse Journald events from systemd journal using the [opentelemetry-log-collection](https://github.com/open-telemetry/opentelemetry-log-collection) library

## 🛑 Breaking changes 🛑

- Remove squash on configtls.TLSClientSetting for splunkhecexporter (#5541)
- Remove squash on configtls.TLSClientSetting for elastic components (#5539)
- Remove squash on configtls.TLSClientSetting for observiqexporter (#5540)
- Remove squash on configtls.TLSClientSetting for AWS components (#5454)
- Move `k8sprocessor` to `k8sattributesprocessor`.
- Rename `k8s_tagger` configuration `k8sattributes`.
- filelog receiver: use empty value for `SeverityText` field instead of `"Undefined"` (#5423)
- Rename `configparser.ConfigMap` to `config.Map`
- Rename `pdata.AggregationTemporality*` to `pdata.MetricAggregationTemporality*`
- Remove deprecated `batchpertrace` package/module (#5380)

## 💡 Enhancements 💡

- `k8sattributes` processor: add container metadata enrichment (#5467, #5572)
- `resourcedetection` processor: Add an option to force using hostname instead of FQDN (#5064)
- `dockerstats` receiver: Move docker client into new shared `internal/docker` (#4702)
- `spanmetrics` processor:
  - Add exemplars to metrics (#5263)
  - Support resource attributes in metrics dimensions (#4624)
- `filter` processor:
  - Add log filtering by `regexp` type filters (#5237)
  - Add record level log filtering (#5418)
- `dynatrace` exporter: Handle non-gauge data types (#5056)
- `datadog` exporter:
  - Add support for exporting histograms as sketches (#5082)
  - Scrub sensitive information from errors (#5575)
  - Add option to send instrumentation library metadata tags with metrics (#5431)
- `podman` receiver: Add `api_version`, `ssh_key`, and `ssh_passphrase` config options (#5430)
- `signalfx` exporter:
  - Add `max_connections` config option (#5432)
  - Add dimension name to log when value > 256 chars (#5258)
  - Discourage setting of endpoint path (#4851)
- `kubeletstats` receiver: Convert to pdata instead of using OpenCensus (#5458)
- `tailsampling` processor: Add `invert_match` config option to `string_attribute` policy (#4393)
- `awsemf` exporter: Add a feature flag in UserAgent for AWS backend to monitor the adoptions (#5178)
- `splunkhec` exporter: Handle explicitly NaN and Inf values (#5581)
- `hostmetrics` receiver:
  - Collect more process states in processes scraper (#4856)
  - Add device label to paging scraper (#4854)
- `awskinesis` exporter: Extend to allow for dynamic export types (#5440)

## 🧰 Bug fixes 🧰

- `datadog` exporter:
  - Fix tags on summary and bucket metrics (#5416)
  - Fix cache key generation for cumulative metrics (#5417)
- `resourcedetection` processor: Fix failure to start collector if at least one detector returns an error (#5242)
- `prometheus` exporter: Do not record obsreport calls (#5438)
- `prometheus` receiver: Metric type fixes to match Prometheus functionality (#4865)
- `sentry` exporter: Fix sentry tracing (#4320)
- `statsd` receiver: Set quantiles for metrics (#5647)

## v0.36.0

## 🛑 Breaking changes 🛑

- `filter` processor: The configs for `logs` filter processor have been changed to be consistent with the `metrics` filter processor. (#4895)
- `splunk_hec` receiver: 
  - `source_key`, `sourcetype_key`, `host_key` and `index_key` have now moved under `hec_metadata_to_otel_attrs` (#4726)
  - `path` field on splunkhecreceiver configuration is removed: We removed the `path` attribute as any request going to the Splunk HEC receiver port should be accepted, and added the `raw_path` field to explicitly map the path accepting raw HEC data. (#4951)
- feat(dynatrace): tags is deprecated in favor of default_dimensions (#5055)

## 💡 Enhancements 💡

- `filter` processor: Add ability to `include` logs based on resource attributes in addition to excluding logs based on resource attributes for strict matching. (#4895)
- `kubelet` API: Add ability to create an empty CertPool when the system run environment is windows
- `JMX` receiver: Allow JMX receiver logging level to be configured (#4898)
- `datadog` exporter: Export histograms as in OpenMetrics Datadog check (#5065)
- `dockerstats` receiver: Set Schema URL (#5239)
- Rename memorylimiter -> memorylimiterprocessor (#5262)
- `awskinesis` exporter: Refactor AWS kinesis exporter to be synchronous  (#5248)

## v0.35.0

## 🛑 Breaking changes 🛑

- Rename configparser.Parser to configparser.ConfigMap (#5070)
- Rename TelemetryCreateSettings -> TelemetrySettings (#5169)

## 💡 Enhancements 💡

- chore: update influxdb exporter and receiver (#5058)
- chore(dynatrace): use payload limit from api constants (#5077)
- Add documentation for filelog's new force_flush_period parameter (#5066)
- Reuse the gzip reader with a sync.Pool (#5145)
- Add a trace observer when splunkhecreceiver is used for logs (#5063)
- Remove usage of deprecated pdata.AttributeValueMapToMap (#5174)
- Podman Stats Receiver: Receiver and Metrics implementation (#4577)

## 🧰 Bug fixes 🧰

- Use staleness markers generated by prometheus, rather than making our own (#5062)
- `datadogexporter` exporter: skip NaN and infinite values (#5053)

## v0.34.0

## 🚀 New components 🚀

- [`cumulativetodelta` processor](https://github.com/open-telemetry/opentelemetry-collector-contrib/tree/main/processor/cumulativetodeltaprocessor) to convert cumulative sum metrics to cumulative delta

- [`file` exporter](https://github.com/open-telemetry/opentelemetry-collector-contrib/tree/main/exporter/fileexporter) from core repository ([#3474](https://github.com/open-telemetry/opentelemetry-collector/issues/3474))
- [`jaeger` exporter](https://github.com/open-telemetry/opentelemetry-collector-contrib/tree/main/exporter/jaegerexporter) from core repository ([#3474](https://github.com/open-telemetry/opentelemetry-collector/issues/3474))
- [`kafka` exporter](https://github.com/open-telemetry/opentelemetry-collector-contrib/tree/main/exporter/kafkaexporter) from core repository ([#3474](https://github.com/open-telemetry/opentelemetry-collector/issues/3474))
- [`opencensus` exporter](https://github.com/open-telemetry/opentelemetry-collector-contrib/tree/main/exporter/opencensusexporter) from core repository ([#3474](https://github.com/open-telemetry/opentelemetry-collector/issues/3474))
- [`prometheus` exporter](https://github.com/open-telemetry/opentelemetry-collector-contrib/tree/main/exporter/prometheusexporter) from core repository ([#3474](https://github.com/open-telemetry/opentelemetry-collector/issues/3474))
- [`prometheusremotewrite` exporter](https://github.com/open-telemetry/opentelemetry-collector-contrib/tree/main/exporter/prometheusremotewriteexporter) from core repository ([#3474](https://github.com/open-telemetry/opentelemetry-collector/issues/3474))
- [`zipkin` exporter](https://github.com/open-telemetry/opentelemetry-collector-contrib/tree/main/exporter/zipkinexporter) from core repository ([#3474](https://github.com/open-telemetry/opentelemetry-collector/issues/3474))
- [`attribute` processor](https://github.com/open-telemetry/opentelemetry-collector-contrib/tree/main/processor/attributeprocessor) from core repository ([#3474](https://github.com/open-telemetry/opentelemetry-collector/issues/3474))
- [`filter` processor](https://github.com/open-telemetry/opentelemetry-collector-contrib/tree/main/processor/filterprocessor) from core repository ([#3474](https://github.com/open-telemetry/opentelemetry-collector/issues/3474))
- [`probabilisticsampler` processor](https://github.com/open-telemetry/opentelemetry-collector-contrib/tree/main/processor/probabilisticsamplerprocessor) from core repository ([#3474](https://github.com/open-telemetry/opentelemetry-collector/issues/3474))
- [`resource` processor](https://github.com/open-telemetry/opentelemetry-collector-contrib/tree/main/processor/resourceprocessor) from core repository ([#3474](https://github.com/open-telemetry/opentelemetry-collector/issues/3474))
- [`span` processor](https://github.com/open-telemetry/opentelemetry-collector-contrib/tree/main/processor/spanprocessor) from core repository ([#3474](https://github.com/open-telemetry/opentelemetry-collector/issues/3474))
- [`hostmetrics` receiver](https://github.com/open-telemetry/opentelemetry-collector-contrib/tree/main/receiver/hostmetricsreceiver) from core repository ([#3474](https://github.com/open-telemetry/opentelemetry-collector/issues/3474))
- [`jaeger` receiver](https://github.com/open-telemetry/opentelemetry-collector-contrib/tree/main/receiver/jaegerreceiver) from core repository ([#3474](https://github.com/open-telemetry/opentelemetry-collector/issues/3474))
- [`kafka` receiver](https://github.com/open-telemetry/opentelemetry-collector-contrib/tree/main/receiver/kafkareceiver) from core repository ([#3474](https://github.com/open-telemetry/opentelemetry-collector/issues/3474))
- [`opencensus` receiver](https://github.com/open-telemetry/opentelemetry-collector-contrib/tree/main/receiver/opencensusreceiver) from core repository ([#3474](https://github.com/open-telemetry/opentelemetry-collector/issues/3474))
- [`prometheus` receiver](https://github.com/open-telemetry/opentelemetry-collector-contrib/tree/main/receiver/prometheusreceiver) from core repository ([#3474](https://github.com/open-telemetry/opentelemetry-collector/issues/3474))
- [`zipkin` receiver](https://github.com/open-telemetry/opentelemetry-collector-contrib/tree/main/receiver/zipkinreceiver) from core repository ([#3474](https://github.com/open-telemetry/opentelemetry-collector/issues/3474))
- [`bearertokenauth` extension](https://github.com/open-telemetry/opentelemetry-collector-contrib/tree/main/extension/bearertokenauthextension) from core repository ([#3474](https://github.com/open-telemetry/opentelemetry-collector/issues/3474))
- [`healthcheck` extension](https://github.com/open-telemetry/opentelemetry-collector-contrib/tree/main/extension/healthcheckextension) from core repository ([#3474](https://github.com/open-telemetry/opentelemetry-collector/issues/3474))
- [`oidcauth` extension](https://github.com/open-telemetry/opentelemetry-collector-contrib/tree/main/extension/oidcauthextension) from core repository ([#3474](https://github.com/open-telemetry/opentelemetry-collector/issues/3474))
- [`pprof` extension](https://github.com/open-telemetry/opentelemetry-collector-contrib/tree/main/extension/pprofextension) from core repository ([#3474](https://github.com/open-telemetry/opentelemetry-collector/issues/3474))
- [`testbed`](https://github.com/open-telemetry/opentelemetry-collector-contrib/tree/main/testbed) from core repository ([#3474](https://github.com/open-telemetry/opentelemetry-collector/issues/3474))

## 💡 Enhancements 💡

- `tailsampling` processor: Add new policy `probabilistic` (#3876)

## v0.33.0

# 🎉 OpenTelemetry Collector Contrib v0.33.0 (Beta) 🎉

The OpenTelemetry Collector Contrib contains everything in the [opentelemetry-collector release](https://github.com/open-telemetry/opentelemetry-collector/releases/tag/v0.32.0) (be sure to check the release notes here as well!). Check out the [Getting Started Guide](https://opentelemetry.io/docs/collector/getting-started/) for deployment and configuration information.

## 🚀 New components 🚀

- [`cumulativetodelta` processor](https://github.com/open-telemetry/opentelemetry-collector-contrib/tree/main/processor/cumulativetodeltaprocessor) to convert cumulative sum metrics to cumulative delta

## 💡 Enhancements 💡

- Collector contrib has now full support for metrics proto v0.9.0.

## v0.32.0

# 🎉 OpenTelemetry Collector Contrib v0.32.0 (Beta) 🎉

This release is marked as "bad" since the metrics pipelines will produce bad data.

- See https://github.com/open-telemetry/opentelemetry-collector/issues/3824

The OpenTelemetry Collector Contrib contains everything in the [opentelemetry-collector release](https://github.com/open-telemetry/opentelemetry-collector/releases/tag/v0.32.0) (be sure to check the release notes here as well!). Check out the [Getting Started Guide](https://opentelemetry.io/docs/collector/getting-started/) for deployment and configuration information.

## 🛑 Breaking changes 🛑

- `splunk_hec` receiver/exporter: `com.splunk.source` field is mapped to `source` field in Splunk instead of `service.name` (#4596)
- `redis` receiver: Move interval runner package to `internal/interval` (#4600)
- `datadog` exporter: Export summary count and sum as monotonic counts (#4605)

## 💡 Enhancements 💡

- `logzio` exporter:
  - New implementation of an in-memory queue to store traces, data compression with gzip, and queue configuration options (#4395)
  - Make `Hclog2ZapLogger` struct and methods private for public go api review (#4431)
- `newrelic` exporter (#4392):
  - Marked unsupported metric as permanent error
  - Force the interval to be valid even if 0
- `awsxray` exporter: Add PHP stacktrace parsing support (#4454)
- `file_storage` extension: Implementation of batch storage API (#4145)
- `datadog` exporter:
  - Skip sum metrics with no aggregation temporality (#4597)
  - Export delta sums as counts (#4609)
- `elasticsearch` exporter: Add dedot support (#4579)
- `signalfx` exporter: Add process metric to translation rules (#4598)
- `splunk_hec` exporter: Add profiling logs support (#4464)
- `awsemf` exporter: Replace logGroup and logStream pattern with metric labels (#4466)

## 🧰 Bug fixes 🧰

- `awsxray` exporter: Fix the origin on ECS/EKS/EB on EC2 cases (#4391)
- `splunk_hec` exporter: Prevent re-sending logs that were successfully sent (#4467)
- `signalfx` exporter: Prefix temporary metric translations (#4394)

## v0.31.0

# 🎉 OpenTelemetry Collector Contrib v0.31.0 (Beta) 🎉

The OpenTelemetry Collector Contrib contains everything in the [opentelemetry-collector release](https://github.com/open-telemetry/opentelemetry-collector/releases/tag/v0.31.0) (be sure to check the release notes here as well!). Check out the [Getting Started Guide](https://opentelemetry.io/docs/collector/getting-started/) for deployment and configuration information.

## 🛑 Breaking changes 🛑

- `influxdb` receiver: Removed `metrics_schema` config option (#4277)

## 💡 Enhancements 💡

- Update to OTLP 0.8.0:
  - Remove use of `IntHistogram` (#4276)
  - Update exporters/receivers for `NumberDataPoint`
- Remove use of deprecated `pdata` slice `Resize()` (#4203, #4208, #4209)
- `awsemf` exporter: Added the option to have a user who is sending metrics from EKS Fargate Container Insights to reformat them to look the same as insights from ECS so that they can be ingested by CloudWatch (#4130)
- `k8scluster` receiver: Support OpenShift cluster quota metrics (#4342)
- `newrelic` exporter (#4278):
  - Requests are now retry-able via configuration option (defaults to retries enabled). Permanent errors are not retried.
  - The exporter monitoring metrics now include an untagged summary metric for ease of use.
  - Improved error logging to include URLs that fail to post messages to New Relic.
- `datadog` exporter: Upscale trace stats when global sampling rate is set (#4213)

## 🧰 Bug fixes 🧰

- `statsd` receiver: Add option to set Counter to be monotonic (#4154)
- Fix `internal/stanza` severity mappings (#4315)
- `awsxray` exporter: Fix the wrong AWS env resource setting (#4384)
- `newrelic` exporter (#4278):
  - Configuration unmarshalling did not allow timeout value to be set to 0 in the endpoint specific section.
  - Request cancellation was not propagated via context into the http request.
  - The queued retry logger is set to a zap.Nop logger as intended.

## v0.30.0

# 🎉 OpenTelemetry Collector Contrib v0.30.0 (Beta) 🎉

The OpenTelemetry Collector Contrib contains everything in the [opentelemetry-collector release](https://github.com/open-telemetry/opentelemetry-collector/releases/tag/v0.30.0) (be sure to check the release notes here as well!). Check out the [Getting Started Guide](https://opentelemetry.io/docs/collector/getting-started/) for deployment and configuration information.

## 🚀 New components 🚀
- `oauth2clientauth` extension: ported from core (#3848)
- `metrics-generation` processor: is now enabled and available (#4047) 

## 🛑 Breaking changes 🛑

- Removed `jaegerthrifthttp` exporter (#4089) 

## 💡 Enhancements 💡

- `tailsampling` processor:
  - Add new policy `status_code` (#3754)
  - Add new tail sampling processor policy: status_code (#3754)
- `awscontainerinsights` receiver:
  - Integrate components and fix bugs for EKS Container Insights (#3846) 
  - Add Cgroup to collect ECS instance metrics for container insights receiver #3875
- `spanmetrics` processor: Support sub-millisecond latency buckets (#4091) 
- `sentry` exporter: Add exception event capture in sentry (#3854)

## v0.29.0

# 🎉 OpenTelemetry Collector Contrib v0.29.0 (Beta) 🎉

The OpenTelemetry Collector Contrib contains everything in the [opentelemetry-collector release](https://github.com/open-telemetry/opentelemetry-collector/releases/tag/v0.29.0) (be sure to check the release notes here as well!). Check out the [Getting Started Guide](https://opentelemetry.io/docs/collector/getting-started/) for deployment and configuration information.

## 🛑 Breaking changes 🛑

- `redis` receiver (#3808)
  - removed configuration `service_name`. Use resource processor or `resource_attributes` setting if using `receivercreator`
  - removed `type` label and set instrumentation library name to `otelcol/redis` as other receivers do

## 💡 Enhancements 💡

- `tailsampling` processor:
  - Add new policy `latency` (#3750)
  - Add new policy `status_code` (#3754)
- `splunkhec` exporter: Include `trace_id` and `span_id` if set (#3850)
- `newrelic` exporter: Update instrumentation naming in accordance with otel spec (#3733)
- `sentry` exporter: Added support for insecure connection with Sentry (#3446)
- `k8s` processor:
  - Add namespace k8s tagger (#3384)
  - Add ignored pod names as config parameter (#3520)
- `awsemf` exporter: Add support for `TaskDefinitionFamily` placeholder on log stream name (#3755)
- `loki` exporter: Add resource attributes as Loki label (#3418)

## 🧰 Bug fixes 🧰

- `datadog` exporter:
  - Ensure top level spans are computed (#3786)
  - Update `env` clobbering behavior (#3851)
- `awsxray` exporter: Fixed filtered attribute translation (#3757)
- `splunkhec` exporter: Include trace and span id if set in log record (#3850)

## v0.28.0

# 🎉 OpenTelemetry Collector Contrib v0.28.0 (Beta) 🎉

The OpenTelemetry Collector Contrib contains everything in the [opentelemetry-collector release](https://github.com/open-telemetry/opentelemetry-collector/releases/tag/v0.28.0) (be sure to check the release notes here as well!). Check out the [Getting Started Guide](https://opentelemetry.io/docs/collector/getting-started/) for deployment and configuration information.

## 🚀 New components 🚀

- `humio` exporter to export data to Humio using JSON over the HTTP [Ingest API](https://docs.humio.com/reference/api/ingest/)
- `udplog` receiver to receives logs from udp using the [opentelemetry-log-collection](https://github.com/open-telemetry/opentelemetry-log-collection) library
- `tanzuobservability` exporter to send traces to [Tanzu Observability](https://tanzu.vmware.com/observability)

## 🛑 Breaking changes 🛑

- `f5cloud` exporter (#3509):
  - Renamed the config 'auth' field to 'f5cloud_auth'. This will prevent a config field name collision when [Support for Custom Exporter Authenticators as Extensions](https://github.com/open-telemetry/opentelemetry-collector/pull/3128) is ready to be integrated.

## 💡 Enhancements 💡

- Enabled Dependabot for Github Actions (#3543)
- Change obsreport helpers for receivers to use the new pattern created in Collector (#3439,#3443,#3449,#3504,#3521,#3548)
- `datadog` exporter:
  - Add logging for unknown or unsupported metric types (#3421)
  - Add collector version tag to internal health metrics (#3394)
  - Remove sublayer stats calc and mutex (#3531)
  - Deduplicate hosts for which we send running metrics (#3539)
  - Add support for summary datatype (#3660)
  - Add datadog span operation name remapping config option (#3444)
  - Update error formatting for error spans that are not exceptions (#3701)
- `nginx` receiver: Update the nginx metrics to more closely align with the conventions (#3420)
- `elasticsearch` exporter: Init JSON encoding support (#3101)
- `jmx` receiver:
  - Allow setting system properties (#3450)
  - Update tested JMX Metric Gatherer release (#3695)
- Refactor components for the Client Authentication Extensions (#3507)
- Remove redundant conversion calls (#3688)
- `storage` extension: Add a `Close` method to Client interface (#3506)
- `splunkhec` exporter: Add `metric_type` as key which maps to the type of the metric (#3696)
- `k8s` processor: Add semantic conventions to k8s-tagger for pod metadata (#3544)
- `kubeletstats` receiver: Refactor kubelet client to internal folder (#3698)
- `newrelic` exporter (#3690):
  - Updates the log level from error to debug when New Relic rate limiting occurs
  - Updates the sanitized api key that is reported via metrics
- `filestorage` extension: Add ability to specify name (#3703)
- `awsemf` exporter: Store the initial value for cumulative metrics (#3425)
- `awskinesis` exporter: Refactor to allow for extended types of encoding (#3655)
- `ecsobserver` extension:
  - Add task definition, ec2, and service fetcher (#3503)
  - Add exporter to convert task to target (#3333)

## 🧰 Bug fixes 🧰

- `awsemf` exporter: Remove delta adjustment from summaries by default (#3408)
- `alibabacloudlogservice` exporter: Sanitize labels for metrics (#3454)
- `statsd` receiver: Fix StatsD drop metrics tags when using summary as observer_type for timer/histogram (#3440)
- `awsxray` exporter: Restore setting of Throttle for HTTP throttle response (#3685)
- `awsxray` receiver: Fix quick start bug (#3653)
- `metricstransform` processor: Check all data points for matching metric label values (#3435)

## v0.27.0

# 🎉 OpenTelemetry Collector Contrib v0.27.0 (Beta) 🎉

The OpenTelemetry Collector Contrib contains everything in the [opentelemetry-collector release](https://github.com/open-telemetry/opentelemetry-collector/releases/tag/v0.27.0) (be sure to check the release notes here as well!). Check out the [Getting Started Guide](https://opentelemetry.io/docs/collector/getting-started/) for deployment and configuration information.

## 🚀 New components 🚀

- `tcplog` receiver to receive logs from tcp using the [opentelemetry-log-collection](https://github.com/open-telemetry/opentelemetry-log-collection) library
- `influxdb` receiver to accept metrics data as [InfluxDB Line Protocol](https://docs.influxdata.com/influxdb/v2.0/reference/syntax/line-protocol/)

## 💡 Enhancements 💡

- `splunkhec` exporter:
  - Include the response in returned 400 errors (#3338)
  - Map summary metrics to Splunk HEC metrics (#3344)
  - Add HEC telemetry (#3260)
- `newrelic` exporter: Include dropped attributes and events counts (#3187)
- `datadog` exporter:
  - Add Fargate task ARN to container tags (#3326)
  - Improve mappings for span kind dd span type (#3368)
- `signalfx` exporter: Add info log for host metadata properties update (#3343)
- `awsprometheusremotewrite` exporter: Add SDK and system information to User-Agent header (#3317)
- `metricstransform` processor: Add filtering capabilities matching metric label values for applying changes (#3201)
- `groupbytrace` processor: Added workers for queue processing (#2902)
- `resourcedetection` processor: Add docker detector (#2775)
- `tailsampling` processor: Support regex on span attribute filtering (#3335)

## 🧰 Bug fixes 🧰

- `datadog` exporter:
  - Update Datadog attributes to tags mapping (#3292)
  - Consistent `hostname` and default metrics behavior (#3286)
- `signalfx` exporter: Handle character limits on metric names and dimensions (#3328)
- `newrelic` exporter: Fix timestamp value for cumulative metrics (#3406)

## v0.26.0

# 🎉 OpenTelemetry Collector Contrib v0.26.0 (Beta) 🎉

The OpenTelemetry Collector Contrib contains everything in the [opentelemetry-collector release](https://github.com/open-telemetry/opentelemetry-collector/releases/tag/v0.26.0) (be sure to check the release notes here as well!). Check out the [Getting Started Guide](https://opentelemetry.io/docs/collector/getting-started/) for deployment and configuration information.

## 🚀 New components 🚀

- `influxdb` exporter to support sending tracing, metrics, and logging data to [InfluxDB](https://www.influxdata.com/products/)

## 🛑 Breaking changes 🛑

- `signalfx` exporter (#3207):
  - Additional metrics excluded by default by signalfx exporter
    - system.disk.io_time
    - system.disk.operation_time
    - system.disk.weighted_io_time
    - system.network.connections
    - system.processes.count
    - system.processes.created

## 💡 Enhancements 💡

- Add default config and systemd environment file support for DEB/RPM packages (#3123)
- Log errors on receiver start/stop failures (#3208)
- `newrelic` exporter: Update API key detection logic (#3212)
- `splunkhec` exporter:
  - Mark permanent errors to avoid futile retries (#3253)
  - Add TLS certs verification (#3204)
- `datadog` exporter:
  - Add env and tag name normalization to trace payloads (#3200)
  - add `ignore_resource`s configuration option (#3245)
- `jmx` receiver: Update for latest snapshot and header support (#3283)
- `awsxray` exporter: Added support for stack trace translation for .NET language (#3280)
- `statsd` receiver: Add timing/histogram for statsD receiver as OTLP summary (#3261)

## 🧰 Bug fixes 🧰

- `awsprometheusremotewrite` exporter:
  - Remove `sending_queue` (#3186)
  - Use the correct default for aws_auth.service (#3161)
  - Identify the Amazon Prometheus region from the endpoint (#3210)
  - Don't panic in case session can't be constructed (#3221)
- `datadog` exporter: Add max tag length (#3185)
- `sapm` exporter: Fix crash when passing the signalfx access token (#3294)
- `newrelic` exporter: Update error conditions (#3322)

## v0.25.0

# 🎉 OpenTelemetry Collector Contrib v0.25.0 (Beta) 🎉

The OpenTelemetry Collector Contrib contains everything in the [opentelemetry-collector release](https://github.com/open-telemetry/opentelemetry-collector/releases/tag/v0.25.0) (be sure to check the release notes here as well!). Check out the [Getting Started Guide](https://opentelemetry.io/docs/collector/getting-started/) for deployment and configuration information.

## 🚀 New components 🚀

- `kafkametricsreceiver` new receiver component for collecting metrics about a kafka cluster - primarily lag and offset. [configuration instructions](receiver/kafkametricsreceiver/README.md)
- `file_storage` extension to read and write data to the local file system (#3087)

## 🛑 Breaking changes 🛑

- `newrelic` exporter (#3091):
  - Removal of common attributes (use opentelemetry collector resource processor to add attributes)
  - Drop support for cumulative metrics being sent to New Relic via a collector

## 💡 Enhancements 💡

- Update `opentelemetry-log-collection` to v0.17.0 for log receivers (#3017)
- `datadog` exporter:
  - Add `peer.service` priority instead of `service.name` (#2817)
  - Improve support of semantic conventions for K8s, Azure and ECS (#2623)
- Improve and batch logs translation for stanza (#2892)
- `statsd` receiver: Add timing/histogram as OTLP gauge (#2973)
- `honeycomb` exporter: Add Retry and Queue settings (#2714)
- `resourcedetection` processor:
  - Add AKS resource detector (#3035)
  - Use conventions package constants for ECS detector (#3171)
- `sumologic` exporter: Add graphite format (#2695)
- Add trace attributes to the log entry for stanza (#3018)
- `splunk_hec` exporter: Send log record name as part of the HEC log event (#3119)
- `newrelic` exporter (#3091):
  - Add support for logs
  - Performance improvements
  - Optimizations to the New Relic payload to reduce payload size
  - Metrics generated for monitoring the exporter
  - Insert Key vs License keys are auto-detected in some cases
  - Collector version information is properly extracted via the application start info parameters

## 🧰 Bug fixes 🧰

- `splunk_hec` exporter: Fix sending log payload with missing the GZIP footer (#3032)
- `awsxray` exporter: Remove propagation of error on shutdown (#2999)
- `resourcedetection` processor:
  - Correctly report DRAGONFLYBSD value (#3100)
  - Fallback to `os.Hostname` when FQDN is not available (#3099)
- `httpforwarder` extension: Do not report ErrServerClosed when shutting down the service (#3173)
- `collectd` receiver: Do not report ErrServerClosed when shutting down the service (#3178)

## v0.24.0

# 🎉 OpenTelemetry Collector Contrib v0.24.0 (Beta) 🎉

The OpenTelemetry Collector Contrib contains everything in the [opentelemetry-collector release](https://github.com/open-telemetry/opentelemetry-collector/releases/tag/v0.24.0) (be sure to check the release notes here as well!). Check out the [Getting Started Guide](https://opentelemetry.io/docs/collector/getting-started/) for deployment and configuration information.

## 🚀 New components 🚀

- `fluentbit` extension and `fluentforward` receiver moved from opentelemetry-collector

## 💡 Enhancements 💡

- Check `NO_WINDOWS_SERVICE` environment variable to force interactive mode on Windows (#2819)
- `resourcedetection `processor:
  - Add task revision to ECS resource detector (#2814)
  - Add GKE detector (#2821)
  - Add Amazon EKS detector (#2820)
  - Add `VMScaleSetName` field to Azure detector (#2890)
- `awsemf` exporter:
  - Add `parse_json_encoded_attr_values` config option to decode json-encoded strings in attribute values (#2827)
  - Add `output_destination` config option to support AWS Lambda (#2720)
- `googlecloud` exporter: Handle `cloud.availability_zone` semantic convention (#2893)
- `newrelic` exporter: Add `instrumentation.provider` to default attributes (#2900)
- Set unprivileged user to container image (#2925)
- `splunkhec` exporter: Add `max_content_length_logs` config option to send log data in payloads less than max content length (#2524)
- `k8scluster` and `kubeletstats` receiver: Replace package constants in favor of constants from conventions in core (#2996)

## 🧰 Bug fixes 🧰

- `spanmetrics` processor:
  - Rename `calls` metric to `calls_total` and set `IsMonotonic` to true (#2837)
  - Validate duplicate dimensions at start (#2844)
- `awsemf` exporter: Calculate delta instead of rate for cumulative metrics (#2512)
- `signalfx` exporter:
  - Remove more unnecessary translation rules (#2889)
  - Implement summary type (#2998)
- `awsxray` exporter: Remove translation to HTTP status from OC status (#2978)
- `awsprometheusremotewrite` exporter: Close HTTP body after RoundTrip (#2955)
- `splunkhec` exporter: Add ResourceAttributes to Splunk Event (#2843)

## v0.23.0

# 🎉 OpenTelemetry Collector Contrib v0.23.0 (Beta) 🎉

The OpenTelemetry Collector Contrib contains everything in the [opentelemetry-collector release](https://github.com/open-telemetry/opentelemetry-collector/releases/tag/v0.23.0) (be sure to check the release notes here as well!). Check out the [Getting Started Guide](https://opentelemetry.io/docs/collector/getting-started/) for deployment and configuration information.

## 🚀 New components 🚀

- `groupbyattrs` processor to group the records by provided attributes
- `dotnetdiagnostics` receiver to read metrics from .NET processes

## 🛑 Breaking changes 🛑

- `stackdriver` exporter marked as deprecated and renamed to `googlecloud`
- Change the rule expression in receiver creator for matching endpoints types from `type.port`, `type.hostport` and `type.pod` to `type == "port"`, `type == "hostport"` and `type == "pod"` (#2661)

## 💡 Enhancements 💡

- `loadbalancing` exporter: Add support for logs (#2470)
- `sumologic` exporter: Add carbon formatter (#2562)
- `awsecscontainermetrics` receiver: Add new metric for stopped container (#2383)
- `awsemf` exporter:
  - Send EMF logs in batches (#2572)
  - Add prometheus type field for CloudWatch compatibility (#2689)
- `signalfx` exporter:
  - Add resource attributes to events (#2631)
  - Add translation rule to drop dimensions (#2660)
  - Remove temporary host translation workaround (#2652)
  - Remove unnecessary default translation rules (#2672)
  - Update `exclude_metrics` option so that the default exclude rules can be overridden by setting the option to `[]` (#2737)
- `awsprometheusremotewrite` exporter: Add support for given IAM roles (#2675)
- `statsd` receiver: Change to use OpenTelemetry type instead of OpenCensus type (#2733)
- `resourcedetection` processor: Add missing entries for `cloud.infrastructure_service` (#2777)

## 🧰 Bug fixes 🧰

- `dynatrace` exporter: Serialize each datapoint into separate line (#2618)
- `splunkhec` exporter: Retain all otel attributes (#2712)
- `newrelic` exporter: Fix default metric URL (#2739)
- `googlecloud` exporter: Add host.name label if hostname is present in node (#2711)

## v0.22.0

# 🎉 OpenTelemetry Collector Contrib v0.22.0 (Beta) 🎉

The OpenTelemetry Collector Contrib contains everything in the [opentelemetry-collector release](https://github.com/open-telemetry/opentelemetry-collector/releases/tag/v0.22.0) (be sure to check the release notes here as well!). Check out the [Getting Started Guide](https://opentelemetry.io/docs/collector/getting-started/) for deployment and configuration information.

## 🚀 New components 🚀

- `filelog` receiver to tail and parse logs from files using the [opentelemetry-log-collection](https://github.com/open-telemetry/opentelemetry-log-collection) library

## 💡 Enhancements 💡

- `dynatrace` exporter: Send metrics to Dynatrace in chunks of 1000 (#2468)
- `k8s` processor: Add ability to associate metadata tags using pod UID rather than just IP (#2199)
- `signalfx` exporter:
  - Add statusCode to logging field on dimension client (#2459)
  - Add translation rules for `cpu.utilization_per_core` (#2540)
  - Updates to metadata handling (#2531)
  - Calculate extra network I/O metrics (#2553)
  - Calculate extra disk I/O metrics (#2557)
- `statsd` receiver: Add metric type label and `enable_metric_type` option (#2466)
- `sumologic` exporter: Add support for carbon2 format (#2562)
- `resourcedetection` processor: Add Azure detector (#2372)
- `k8scluster` receiver: Use OTel conventions for metadata (#2530)
- `newrelic` exporter: Multi-tenant support for sending trace data and performance enhancements (#2481)
- `stackdriver` exporter: Enable `retry_on_failure` and `sending_queue` options (#2613)
- Use standard way to convert from time.Time to proto Timestamp (#2548)

## 🧰 Bug fixes 🧰

- `signalfx` exporter:
  - Fix calculation of `network.total` metric (#2551)
  - Correctly convert dimensions on metadata updates (#2552)
- `awsxray` exporter and receiver: Fix the type of content_length (#2539)
- `resourcedetection` processor: Use values in accordance to semantic conventions for AWS (#2556)
- `awsemf` exporter: Fix concurrency issue (#2571)

## v0.21.0

# 🎉 OpenTelemetry Collector Contrib v0.21.0 (Beta) 🎉

The OpenTelemetry Collector Contrib contains everything in the [opentelemetry-collector release](https://github.com/open-telemetry/opentelemetry-collector/releases/tag/v0.21.0) (be sure to check the release notes here as well!). Check out the [Getting Started Guide](https://opentelemetry.io/docs/collector/getting-started/) for deployment and configuration information.

## 🚀 New components 🚀

- `loki` exporter to export data via HTTP to Loki

## 🛑 Breaking changes 🛑

- `signalfx` exporter: Allow periods to be sent in dimension keys (#2456). Existing users who do not want to change this functionality can set `nonalphanumeric_dimension_chars` to `_-`

## 💡 Enhancements 💡

- `awsemf` exporter:
  - Support unit customization before sending logs to AWS CloudWatch (#2318)
  - Group exported metrics by labels (#2317)
- `datadog` exporter: Add basic span events support (#2338)
- `alibabacloudlogservice` exporter: Support new metrics interface (#2280)
- `sumologic` exporter:
  - Enable metrics pipeline (#2117)
  - Add support for all types of log body (#2380)
- `signalfx` exporter: Add `nonalphanumeric_dimension_chars` config option (#2442)

## 🧰 Bug fixes 🧰

- `resourcedetection` processor: Fix resource attribute environment variable (#2378)
- `k8scluster` receiver: Fix nil pointer bug (#2450)

## v0.20.0

# 🎉 OpenTelemetry Collector Contrib v0.20.0 (Beta) 🎉

The OpenTelemetry Collector Contrib contains everything in the [opentelemetry-collector release](https://github.com/open-telemetry/opentelemetry-collector/releases/tag/v0.20.0) (be sure to check the release notes here as well!). Check out the [Getting Started Guide](https://opentelemetry.io/docs/collector/getting-started/) for deployment and configuration information.

## 🚀 New components 🚀

- `spanmetrics` processor to aggregate Request, Error and Duration (R.E.D) metrics from span data
- `awsxray` receiver to accept spans in the X-Ray Segment format
- `groupbyattrs` processor to group the records by provided attributes

## 🛑 Breaking changes 🛑

- Rename `kinesis` exporter to `awskinesis` (#2234)
- `signalfx` exporter: Remove `send_compatible_metrics` option, use `translation_rules` instead (#2267)
- `datadog` exporter: Remove default prefix from user metrics (#2308)

## 💡 Enhancements 💡

- `signalfx` exporter: Add k8s metrics to default excludes (#2167)
- `stackdriver` exporter: Reduce QPS (#2191)
- `datadog` exporter:
  - Translate otel exceptions to DataDog errors (#2195)
  - Use resource attributes for metadata and generated metrics (#2023)
- `sapm` exporter: Enable queuing by default (#1224)
- `dynatrace` exporter: Allow underscores anywhere in metric or dimension names (#2219)
- `awsecscontainermetrics` receiver: Handle stopped container's metadata (#2229)
- `awsemf` exporter: Enhance metrics batching in AWS EMF logs (#2271)
- `f5cloud` exporter: Add User-Agent header with version to requests (#2292)

## 🧰 Bug fixes 🧰

- `signalfx` exporter: Reinstate network/filesystem translation rules (#2171)

## v0.19.0

# 🎉 OpenTelemetry Collector Contrib v0.19.0 (Beta) 🎉

The OpenTelemetry Collector Contrib contains everything in the [opentelemetry-collector release](https://github.com/open-telemetry/opentelemetry-collector/releases/tag/v0.19.0) (be sure to check the release notes here as well!). Check out the [Getting Started Guide](https://opentelemetry.io/docs/collector/getting-started/) for deployment and configuration information.

## 🚀 New components 🚀

- `f5cloud` exporter to export metric, trace, and log data to F5 Cloud
- `jmx` receiver to report metrics from a target MBean server in conjunction with the [JMX Metric Gatherer](https://github.com/open-telemetry/opentelemetry-java-contrib/blob/main/contrib/jmx-metrics/README.md)

## 🛑 Breaking changes 🛑

- `signalfx` exporter: The `exclude_metrics` option now takes slice of metric filters instead of just metric names (slice of strings) (#1951)

## 💡 Enhancements 💡

- `datadog` exporter: Sanitize datadog service names (#1982)
- `awsecscontainermetrics` receiver: Add more metadata (#2011)
- `azuremonitor` exporter: Favor RPC over HTTP spans (#2006)
- `awsemf` exporter: Always use float64 as calculated rate (#2019)
- `splunkhec` receiver: Make the HEC receiver path configurable, and use `/*` by default (#2137)
- `signalfx` exporter:
  - Drop non-default metrics and add `include_metrics` option to override (#2145, #2146, #2162)
  - Rename `system.network.dropped_packets` metric to `system.network.dropped` (#2160)
  - Do not filter cloud attributes from dimensions (#2020)
- `redis` receiver: Migrate to pdata metrics #1889

## 🧰 Bug fixes 🧰

- `datadog` exporter: Ensure that version tag is added to trace stats (#2010)
- `loadbalancing` exporter: Rolling update of collector can stop the periodical check of DNS updates (#1798)
- `awsecscontainermetrics` receiver: Change the type of `exit_code` from string to int and deal with the situation when there is no data (#2147)
- `groupbytrace` processor: Make onTraceReleased asynchronous to fix processor overload (#1808)
- Handle cases where the time field of Splunk HEC events is encoded as a String (#2159)

## v0.18.0

# 🎉 OpenTelemetry Collector Contrib v0.18.0 (Beta) 🎉

The OpenTelemetry Collector Contrib contains everything in the [opentelemetry-collector release](https://github.com/open-telemetry/opentelemetry-collector/releases/tag/v0.18.0) (be sure to check the release notes here as well!). Check out the [Getting Started Guide](https://opentelemetry.io/docs/collector/getting-started/) for deployment and configuration information.

## 🚀 New components 🚀

- `sumologic` exporter to send logs and metrics data to Sumo Logic
- `dynatrace` exporter to send metrics to Dynatrace

## 💡 Enhancements 💡

- `datadog` exporter:
  - Add resource attributes to tags conversion feature (#1782)
  - Add Kubernetes conventions for hostnames (#1919)
  - Add container tags to datadog export for container infra metrics in service view (#1895)
  - Update resource naming and span naming (#1861)
  - Add environment variables support for config options (#1897)
- `awsxray` exporter: Add parsing of JavaScript stack traces (#1888)
- `elastic` exporter: Translate exception span events (#1858)
- `signalfx` exporter: Add translation rules to aggregate per core CPU metrics in default translations (#1841)
- `resourcedetection` processor: Gather tags associated with the EC2 instance and add them as resource attributes (#1899)
- `simpleprometheus` receiver: Add support for passing params to the prometheus scrape config (#1949)
- `azuremonitor` exporter: Implement Span status code specification changes - gRPC (#1960)
- `metricstransform` processor: Add grouping option ($1887)
- `alibabacloudlogservice` exporter: Use producer to send data to improve performance (#1981)

## 🧰 Bug fixes 🧰

- `datadog` exporter: Handle monotonic metrics client-side (#1805)
- `awsxray` exporter: Log error when translating span (#1809)

## v0.17.0

# 🎉 OpenTelemetry Collector Contrib v0.17.0 (Beta) 🎉

The OpenTelemetry Collector Contrib contains everything in the [opentelemetry-collector release](https://github.com/open-telemetry/opentelemetry-collector/releases/tag/v0.17.0) (be sure to check the release notes here as well!). Check out the [Getting Started Guide](https://opentelemetry.io/docs/collector/getting-started/) for deployment and configuration information.

## 💡 Enhancements 💡

- `awsemf` exporter: Add collector version to EMF exporter user agent (#1778)
- `signalfx` exporter: Add configuration for trace correlation (#1795)
- `statsd` receiver: Add support for metric aggregation (#1670)
- `datadog` exporter: Improve logging of hostname detection (#1796)

## 🧰 Bug fixes 🧰

- `resourcedetection` processor: Fix ecs detector to not use the default golang logger (#1745)
- `signalfx` receiver: Return 200 when receiver succeed (#1785)
- `datadog` exporter: Use a singleton for sublayer calculation (#1759)
- `awsxray` and `awsemf` exporters: Change the User-Agent content order (#1791)

## v0.16.0

# 🎉 OpenTelemetry Collector Contrib v0.16.0 (Beta) 🎉

The OpenTelemetry Collector Contrib contains everything in the [opentelemetry-collector release](https://github.com/open-telemetry/opentelemetry-collector/releases/tag/v0.16.0) (be sure to check the release notes here as well!). Check out the [Getting Started Guide](https://opentelemetry.io/docs/collector/getting-started/) for deployment and configuration information.

## 🛑 Breaking changes 🛑

- `honeycomb` exporter: Update to use internal data format (#1689)

## 💡 Enhancements 💡

- `newrelic` exporter: Add support for span events (#1643)
- `awsemf` exporter:
  - Add placeholder support in `log_group_name` and `log_stream_name` config (#1623, #1661)
  - Add label matching filtering rule (#1619)
- `resourcedetection` processor: Add new resource detector for AWS Elastic Beanstalk environments (#1585)
- `loadbalancing` exporter:
  - Add sort of endpoints in static resolver (#1692)
  - Allow specifying port when using DNS resolver (#1650)
- Add `batchperresourceattr` helper library that splits an incoming data based on an attribute in the resource (#1694)
- `alibabacloudlogservice` exporter:
  - Add logs exporter (#1609)
  - Change trace type from opencensus to opentelemetry (#1713)
- `datadog` exporter:
  - Improve trace exporter performance (#1706, #1707)
  - Add option to only send metadata (#1723)
- `awsxray` exporter:
  - Add parsing of Python stack traces (#1676)
  - Add collector version to user agent (#1730)

## 🧰 Bug fixes 🧰

- `loadbalancing` exporter:
  - Fix retry queue for exporters (#1687)
  - Fix `periodicallyResolve` for DNS resolver checks (#1678)
- `datadog` exporter: Fix status code handling (#1691)
- `awsxray` exporter:
  - Fix empty traces in X-Ray console (#1709)
  - Stricter requirements for adding http request url (#1729)
  - Fix status code handling for errors/faults (#1740)
- `signalfx` exporter:
  - Split incoming data requests by access token before enqueuing (#1727)
  - Disable retry on 400 and 401, retry with backoff on 429 and 503 (#1672)
- `awsecscontainermetrics` receiver: Improve error handling to fix seg fault (#1738)

## v0.15.0

# 🎉 OpenTelemetry Collector Contrib v0.15.0 (Beta) 🎉

The OpenTelemetry Collector Contrib contains everything in the [opentelemetry-collector release](https://github.com/open-telemetry/opentelemetry-collector/releases/tag/v0.15.0) (be sure to check the release notes here as well!). Check out the [Getting Started Guide](https://opentelemetry.io/docs/collector/getting-started/) for deployment and configuration information.

## 🚀 New components 🚀

- `zookeeper` receiver: Collects metrics from a Zookeeper instance using the `mntr` command
- `loadbalacing` exporter: Consistently exports spans belonging to the same trace to the same backend
- `windowsperfcounters` receiver: Captures the configured system, application, or custom performance counter data from the Windows registry using the PDH interface
- `awsprometheusremotewrite` exporter:  Sends metrics data in Prometheus TimeSeries format to a Prometheus Remote Write Backend and signs each outgoing HTTP request following the AWS Signature Version 4 signing process

## 💡 Enhancements 💡

- `awsemf` exporter:
  - Add `metric_declarations` config option for metric filtering and dimensions (#1503)
  - Add SummaryDataType and remove Min/Max from Histogram (#1584)
- `signalfxcorrelation` exporter: Add ability to translate host dimension (#1561)
- `newrelic` exporter: Use pdata instead of the OpenCensus for traces (#1587)
- `metricstransform` processor:
  - Add `combine` action for matched metrics (#1506)
  - Add `submatch_case` config option to specify case of matched label values (#1640)
- `awsecscontainermetrics` receiver: Extract cluster name from ARN (#1626)
- `elastic` exporter: Improve handling of span status if the status code is unset (#1591)

## 🧰 Bug fixes 🧰

- `awsemf` exporter: Add check for unhandled metric data types (#1493)
- `groupbytrace` processor: Make buffered channel to avoid goroutines leak (#1505)
- `stackdriver` exporter: Set `options.UserAgent` so that the OpenCensus exporter does not override the UA ($1620)

## v0.14.0

# 🎉 OpenTelemetry Collector Contrib v0.14.0 (Beta) 🎉

The OpenTelemetry Collector Contrib contains everything in the [opentelemetry-collector release](https://github.com/open-telemetry/opentelemetry-collector/releases/tag/v0.14.0) (be sure to check the release notes here as well!). Check out the [Getting Started Guide](https://opentelemetry.io/docs/collector/getting-started/) for deployment and configuration information.

## 🚀 New components 🚀

- `datadog` exporter to send metric and trace data to Datadog (#1352)
- `tailsampling` processor moved from core to contrib (#1383)

## 🛑 Breaking changes 🛑

- `jmxmetricsextension` migrated to `jmxreceiver` (#1182, #1357)
- Move signalfx correlation code out of `sapm` to `signalfxcorrelation` exporter (#1376)
- Move Splunk specific utils outside of common (#1306)
- `stackdriver` exporter:
    - Config options `metric_prefix` & `skip_create_metric_descriptor` are now nested under `metric`, see [README](https://github.com/open-telemetry/opentelemetry-collector-contrib/blob/main/exporter/stackdriverexporter/README.md).
    - Trace status codes no longer reflect gRPC codes as per spec changes: open-telemetry/opentelemetry-specification#1067
- `datadog` exporter: Remove option to change the namespace prefix (#1483)

## 💡 Enhancements 💡

- `splunkhec` receiver: Add ability to ingest metrics (#1276)
- `signalfx` receiver: Improve pipeline error handling (#1329)
- `datadog` exporter:
  - Improve hostname resolution (#1285)
  - Add flushing/export of traces and trace-related statistics (#1266)
  - Enable traces on Windows (#1340)
  - Send otel.exporter running metric (#1354)
  - Add tag normalization util method (#1373)
  - Send host metadata (#1351)
  - Support resource conventions for hostnames (#1434)
  - Add version tag extract (#1449)
- Add `batchpertrace` library to split the incoming batch into several batches, one per trace (#1257)
- `statsd` receiver:
  - Add timer support (#1335)
  - Add sample rate support for counter, transfer gauge to double and transfer counter to int only (#1361)
- `awsemf` exporter: Restructure metric translator logic (#1353)
- `resourcedetection` processor:
  - Add EC2 hostname attribute (#1324)
  - Add ECS Resource detector (#1360)
- `sapm` exporter: Add queue settings (#1390)
- `metrictransform` processor: Add metric filter option (#1447)
- `awsxray` exporter: Improve ECS attribute and origin translation (#1428)
- `resourcedetection` processor: Initial system detector (#1405)

## 🧰 Bug fixes 🧰

- Remove duplicate definition of cloud providers with core conventions (#1288)
- `kubeletstats` receiver: Handle nil references from the kubelet API (#1326)
- `awsxray` receiver:
  - Add kind type to root span to fix the empty parentID problem (#1338)
  - Fix the race condition issue (#1490)
- `awsxray` exporter:
  - Setting the tlsconfig InsecureSkipVerify using NoVerifySSL (#1350)
  - Drop invalid xray trace id (#1366)
- `elastic` exporter: Ensure span name is limited (#1371)
- `splunkhec` exporter: Don't send 'zero' timestamps to Splunk HEC (#1157)
- `stackdriver` exporter: Skip processing empty metrics slice (#1494)

## v0.13.0

# 🎉 OpenTelemetry Collector Contrib v0.13.0 (Beta) 🎉

The OpenTelemetry Collector Contrib contains everything in the [opentelemetry-collector release](https://github.com/open-telemetry/opentelemetry-collector/releases/tag/v0.13.0) (be sure to check the release notes here as well!). Check out the [Getting Started Guide](https://opentelemetry.io/docs/collector/getting-started/) for deployment and configuration information.

## 💡 Enhancements 💡

- `sapm` exporter:
  - Enable queuing by default (#1224)
  - Add SignalFx APM correlation (#1205)
  - Make span source attribute and destination dimension names configurable (#1286)
- `signalfx` exporter:
  - Pass context to the http client requests (#1225)
  - Update `disk.summary_utilization` translation rule to accommodate new labels (#1258)
- `newrelic` exporter: Add `span.kind` attribute (#1263)
- `datadog` exporter:
  - Add Datadog trace translation helpers (#1208)
  - Add API key validation (#1216)
- `splunkhec` receiver: Add the ability to ingest logs (#1268)
- `awscontainermetrics` receiver: Report `CpuUtilized` metric in percentage (#1283)
- `awsemf` exporter: Only calculate metric rate for cumulative counter and avoid SingleDimensionRollup for metrics with only one dimension (#1280)

## 🧰 Bug fixes 🧰

- Make `signalfx` exporter a metadata exporter (#1252)
- `awsecscontainermetrics` receiver: Check for empty network rate stats and set zero (#1260)
- `awsemf` exporter: Remove InstrumentationLibrary dimension in CloudWatch EMF Logs if it is undefined (#1256)
- `awsxray` receiver: Fix trace/span id transfer (#1264)
- `datadog` exporter: Remove trace support for Windows for now (#1274)
- `sapm` exporter: Correlation enabled check inversed (#1278)

## v0.12.0

# 🎉 OpenTelemetry Collector Contrib v0.12.0 (Beta) 🎉

The OpenTelemetry Collector Contrib contains everything in the [opentelemetry-collector release](https://github.com/open-telemetry/opentelemetry-collector/releases/tag/v0.12.0) (be sure to check the release notes here as well!). Check out the [Getting Started Guide](https://opentelemetry.io/docs/collector/getting-started/) for deployment and configuration information.

## 🚀 New components 🚀

- `awsemf` exporter to support exporting metrics to AWS CloudWatch (#498, #1169)
- `http_forwarder` extension that forwards HTTP requests to a specified target (#979, #1014, #1150)
- `datadog` exporter that sends metric and trace data to Datadog (#1142, #1178, #1181, #1212)
- `awsecscontainermetrics` receiver to collect metrics from Amazon ECS Task Metadata Endpoint (#1089, #1148, #1160)

## 💡 Enhancements 💡

- `signalfx` exporter:
  - Add host metadata synchronization (#1039, #1118)
  - Add `copy_dimensions` translator option (#1126)
  - Update `k8s_cluster` metric translations (#1121)
  - Add option to exclude metrics (#1156)
  - Add `avg` aggregation method (#1151)
  - Fallback to host if cloud resource id not found (#1170)
  - Add backwards compatible translation rules for the `dockerstatsreceiver` (#1201)
  - Enable queuing and retries (#1223)
- `splunkhec` exporter:
  - Add log support (#875)
  - Enable queuing and retries (#1222)
- `k8scluster` receiver: Standardize metric names (#1119)
- `awsxray` exporter:
  - Support AWS EKS attributes (#1090)
  - Store resource attributes in X-Ray segments (#1174)
- `honeycomb` exporter:
  - Add span kind to the event sent to Honeycomb (#474)
  - Add option to adjust the sample rate using an attribute on the span (#1162)
- `jmxmetrics` extension: Add subprocess manager to manage child java processes (#1028)
- `elastic` exporter: Initial metrics support (#1173)
- `k8s` processor: Rename default attr names for label/annotation extraction (#1214)
- Add common SignalFx host id extraction (#1100)
- Allow MSI upgrades (#1165)

## 🧰 Bug fixes 🧰

- `awsxray` exporter: Don't set origin to EC2 when not on AWS (#1115)

## v0.11.0

# 🎉 OpenTelemetry Collector Contrib v0.11.0 (Beta) 🎉

The OpenTelemetry Collector Contrib contains everything in the [opentelemetry-collector release](https://github.com/open-telemetry/opentelemetry-collector/releases/tag/v0.11.0) (be sure to check the release notes here as well!). Check out the [Getting Started Guide](https://opentelemetry.io/docs/collector/getting-started/) for deployment and configuration information.

## 🚀 New components 🚀
- add `dockerstats` receiver as top level component (#1081)
- add `tracegen` utility (#956)

## 💡 Enhancements 💡
- `stackdriver` exporter: Allow overriding client options via config (#1010)
- `k8scluster` receiver: Ensure informer caches are synced before initial data sync (#842)
- `elastic` exporter: Translate `deployment.environment` resource attribute to Elastic APM's semantically equivalent `service.environment` (#1022)
- `k8s` processor: Add logs support (#1051)
- `awsxray` exporter: Log response error with zap (#1050)
- `signalfx` exporter
  - Add dimensions to renamed metrics (#1041)
  - Add translation rules for `disk_ops.total` and `disk_ops.pending` metrics (#1082)
  - Add event support (#1036)
- `kubeletstats` receiver: Cache detailed PVC labels to reduce API calls (#1052)
- `signalfx` receiver: Add event support (#1035)

## v0.10.0

# 🎉 OpenTelemetry Collector Contrib v0.10.0 (Beta) 🎉

The OpenTelemetry Collector Contrib contains everything in the [opentelemetry-collector release](https://github.com/open-telemetry/opentelemetry-collector/releases/tag/v0.10.0) (be sure to check the release notes here as well!). Check out the [Getting Started Guide](https://opentelemetry.io/docs/collector/getting-started/) for deployment and configuration information.

## 🚀 New components 🚀
- add initial docker stats receiver, without sourcing in top level components (#495)
- add initial jmx metrics extension structure, without sourcing in top level components (#740)
- `routing` processor for routing spans based on HTTP headers (#907)
- `splunkhec` receiver to receive Splunk HEC metrics, traces and logs (#840)
- Add skeleton for `http_forwarder` extension that forwards HTTP requests to a specified target (#979)

## 💡 Enhancements 💡
- `stackdriver` exporter
  - Add timeout parameter (#835)
  - Add option to configurably set UserAgent string (#758)
- `signalfx` exporter
  - Reduce memory allocations for big batches processing (#871)
  - Add AWSUniqueId and gcp_id generation (#829)
  - Calculate cpu.utilization compatibility metric (#839, #974, #954)
- `metricstransform` processor: Replace `{{version}}` in label values (#876)
- `resourcedetection` processor: Logs Support (#970)
- `statsd` receiver: Add parsing for labels and gauges (#903)

## 🧰 Bug fixes 🧰
- `k8s` processor
  - Wrap metrics before sending further down the pipeline (#837)
  - Fix setting attributes on metrics passed from agent (#836)
- `awsxray` exporter: Fix "pointer to empty string" is not omitted bug (#830)
- `azuremonitor` exporter: Treat UNSPECIFIED span kind as INTERNAL (#844)
- `signalfx` exporter: Remove misleading warnings (#869)
- `newrelic` exporter: Fix panic if service name is empty (#969)
- `honeycomb` exporter: Don't emit default proc id + starttime (#972)

## v0.9.0

# 🎉 OpenTelemetry Collector Contrib v0.9.0 (Beta) 🎉

The OpenTelemetry Collector Contrib contains everything in the [opentelemetry-collector release](https://github.com/open-telemetry/opentelemetry-collector/releases/tag/v0.9.0) (be sure to check the release notes here as well!). Check out the [Getting Started Guide](https://opentelemetry.io/docs/collector/getting-started/) for deployment and configuration information.

## 🛑 Breaking changes 🛑
- Remove deprecated `lightstep` exporter (#828)

## 🚀 New components 🚀
- `statsd` receiver for ingesting StatsD messages (#566)

## 💡 Enhancements 💡
- `signalfx` exporter
   - Add disk usage translations (#760)
   - Add disk utilization translations (#782)
   - Add translation rule to drop redundant metrics (#809)
- `kubeletstats` receiver
  - Sync available volume metadata from /pods endpoint (#690)
  - Add ability to collect detailed data from PVC (#743)
- `awsxray` exporter: Translate SDK name/version into xray model (#755)
- `elastic` exporter: Translate semantic conventions to Elastic destination fields (#671)
- `stackdriver` exporter: Add point count metric (#757)
- `awsxray` receiver
  - Ported the TCP proxy from the X-Ray daemon (#774)
  - Convert to OTEL trace format (#691)

## 🧰 Bug fixes 🧰
- `kubeletstats` receiver: Do not break down metrics batch (#754)
- `host` observer: Fix issue on darwin where ports listening on all interfaces are not correctly accounted for (#582)
- `newrelic` exporter: Fix panic on missing span status (#775)

## v0.8.0

# 🎉 OpenTelemetry Collector Contrib v0.8.0 (Beta) 🎉

The OpenTelemetry Collector Contrib contains everything in the [opentelemetry-collector release](https://github.com/open-telemetry/opentelemetry-collector/releases/tag/v0.8.0) (be sure to check the release notes here as well!). Check out the [Getting Started Guide](https://opentelemetry.io/docs/collector/getting-started/) for deployment and configuration information.

## 🚀 New components 🚀

- Receivers
  - `prometheusexec` subprocess manager (##499)

## 💡 Enhancements 💡

- `signalfx` exporter
  - Add/Update metric translations (#579, #584, #639, #640, #652, #662)
  - Add support for calculate new metric translator (#644)
  - Add renaming rules for load metrics (#664)
  - Update `container.name` to `k8s.container.name` in default translation rule (#683)
  - Rename working-set and page-fault metrics (#679)
- `awsxray` exporter
  - Translate exception event into xray exception (#577)
  - Add ingestion of X-Ray segments via UDP (#502)
  - Parse Java stacktrace and populate in xray cause (#687)
- `kubeletstats` receiver
  - Add metric_groups option (#648)
  - Set datapoint timestamp in receiver (#661)
  - Change `container.name` label to `k8s.container.name` (#680)
  - Add working-set and page-fault metrics (#666)
  - Add basic support for volume metrics (#667)
- `stackdriver` trace exporter: Move to new interface and pdata (#486)
- `metricstranform` processor: Keep timeseries and points in order after aggregation (#663)
- `k8scluster` receiver: Change `container.spec.name` label to `k8s.container.name` (#681)
- Migrate receiver creator to internal data model (#701)
- Add ec2 support to `resourcedetection` processor (#587)
- Enable timeout, sending queue and retry for SAPM exporter (#707)

## 🧰 Bug fixes 🧰

- `azuremonitor` exporter: Correct HTTP status code success mapping (#588)
- `k8scluster` receiver: Fix owner reference in metadata updates (#649)
- `awsxray` exporter: Fix handling of db system (#697)

## 🚀 New components 🚀

- Skeleton for AWS ECS container metrics receiver (#463)
- `prometheus_exec` receiver (#655)

## v0.7.0

# 🎉 OpenTelemetry Collector Contrib v0.7.0 (Beta) 🎉

The OpenTelemetry Collector Contrib contains everything in the [opentelemetry-collector release](https://github.com/open-telemetry/opentelemetry-collector/releases/tag/v0.7.0) (be sure to check the release notes here as well!). Check out the [Getting Started Guide](https://opentelemetry.io/docs/collector/getting-started/) for deployment and configuration information.

## 🛑 Breaking changes 🛑

- `awsxray` receiver updated to support udp: `tcp_endpoint` config option renamed to `endpoint` (#497)
- TLS config changed for `sapmreceiver` (#488) and `signalfxreceiver` receivers (#488)

## 🚀 New components 🚀

- Exporters
  - `sentry` adds tracing exporter for [Sentry](https://sentry.io/) (#565)
- Extensions
  - `endpoints` observer: adds generic endpoint watcher (#427)
  - `host` observer: looks for listening network endpoints on host (#432)

## 💡 Enhancements 💡

- Update `honeycomb` exporter for v0.8.0 compatibility
- Extend `metricstransform` processor to be able to add a label to an existing metric (#441)
- Update `kubeletstats` metrics according to semantic conventions (#475)
- Updated `awsxray` receiver config to use udp (#497)
- Add `/pods` endpoint support in `kubeletstats` receiver to add extra labels (#569)
- Add metric translation options to `signalfx` exporter (#477, #501, #571, #573)

## 🧰 Bug fixes 🧰

- `azuremonitor` exporter: Mark spanToEnvelope errors as permanent (#500)

## v0.6.0

# 🎉 OpenTelemetry Collector Contrib v0.6.0 (Beta) 🎉

The OpenTelemetry Collector Contrib contains everything in the [opentelemetry-collector release](https://github.com/open-telemetry/opentelemetry-collector/releases/tag/v0.6.0) (be sure to check the release notes here as well!). Check out the [Getting Started Guide](https://opentelemetry.io/docs/collector/getting-started/) for deployment and configuration information.

## 🛑 Breaking changes 🛑

- Removed `jaegarlegacy` (#397) and `zipkinscribe` receivers (#410)
- `kubeletstats` receiver: Renamed `k8s.pod.namespace` pod label to `k8s.namespace.name` and `k8s.container.name` container label to `container.name`

## 🚀 New components 🚀

- Processors
  - `metricstransform` renames/aggregates within individual metrics (#376) and allow changing the data type between int and float (#402)

## 💡 Enhancements 💡

- `awsxray` exporter: Use `peer.service` as segment name when set. (#385)
- `splunk` exporter: Add trace exports support (#359, #399)
- Build and publish Windows MSI (#408) and DEB/RPM Linux packages (#405)

## 🧰 Bug fixes 🧰

- `kubeletstats` receiver:
  - Fixed NPE for newly created pods (#404)
  - Updated to latest change in the ReceiverFactoryOld interface (#401)
  - Fixed logging and self reported metrics (#357)
- `awsxray` exporter: Only convert SQL information for SQL databases. (#379)
- `resourcedetection` processor: Correctly obtain machine-type info from gce metadata (#395)
- `k8scluster` receiver: Fix container resource metrics (#416)

## v0.5.0

Released 01-07-2020

# 🎉 OpenTelemetry Collector Contrib v0.5.0 (Beta) 🎉

The OpenTelemetry Collector Contrib contains everything in the [opentelemetry-collector release](https://github.com/open-telemetry/opentelemetry-collector/releases/tag/v0.5.0) (be sure to check the release notes here as well!). Check out the [Getting Started Guide](https://opentelemetry.io/docs/collector/getting-started/) for deployment and configuration information.

## 🚀 New components 🚀

- Processors
  - `resourcedetection` to automatically detect the resource based on the configured set of detectors (#309)

## 💡 Enhancements 💡

- `kubeletstats` receiver: Support for ServiceAccount authentication (#324)
- `signalfx` exporter and receiver
  - Add SignalFx metric token passthrough and config option (#325)
  - Set default endpoint of `signalfx` receiver to `:9943` (#351)
- `awsxray` exporter: Support aws plugins EC2/ECS/Beanstalk (#343)
- `sapm` exporter and receiver: Add SAPM access token passthrough and config option (#349)
- `k8s` processor: Add metrics support (#358)
- `k8s` observer: Separate annotations from labels in discovered pods (#363)

## 🧰 Bug fixes 🧰

- `honeycomb` exporter: Remove shared use of libhoney from goroutines (#305)

## v0.4.0

Released 17-06-2020

# 🎉 OpenTelemetry Collector Contrib v0.4.0 (Beta) 🎉

The OpenTelemetry Collector Contrib contains everything in the [opentelemetry-collector release](https://github.com/open-telemetry/opentelemetry-collector/releases/tag/v0.4.0) (be sure to check the release notes here as well!). Check out the [Getting Started Guide](https://opentelemetry.io/docs/collector/getting-started/) for deployment and configuration information.

## 🛑 Breaking changes 🛑

  - `signalfx` exporter `url` parameter changed to `ingest_url` (no impact if only using `realm` setting)

## 🚀 New components 🚀

- Receivers
  - `receiver_creator` to create receivers at runtime (#145), add observer support to receiver_creator (#173), add rules support (#207), add dynamic configuration values (#235) 
  - `kubeletstats` receiver (#237) 
  - `prometheus_simple` receiver (#184) 
  - `kubernetes-cluster` receiver (#175) 
  - `redis` receiver (#138)
- Exporters
  - `alibabacloudlogservice` exporter (#259) 
  - `SplunkHEC` metrics exporter (#246)
  - `elastic` APM exporter (#240)
  - `newrelic` exporter (#229) 
- Extensions
  - `k8s` observer (#185) 

## 💡 Enhancements 💡

- `awsxray` exporter
  - Use X-Ray convention of segment name == service name (#282)
  - Tweak xray export to improve rendering of traces and improve parity (#241)
  - Add handling for spans received with nil attributes (#212)
- `honeycomb` exporter
  - Use SendPresampled (#291)
  - Add span attributes as honeycomb event fields (#271)
  - Support resource labels in Honeycomb exporter (#20)
- `k8s` processor
  - Add support of Pod UID extraction to k8sprocessor (#219)
  - Use `k8s.pod.ip` to record resource IP instead of just `ip` (#183)
  - Support same authentication mechanism as other kubernetes components do (#307)
- `sapm` exporter: Add TLS for SAPM and SignalFx receiver (#215)
- `signalfx` exporter
  - Add metric metadata syncer to SignalFx exporter (#231)
  - Add TLS for SAPM and SignalFx receiver (#215)
- `stackdriver` exporter: Add support for resource mapping in config (#163)

## 🧰 Bug fixes 🧰

- `awsxray` exporter: Wrap bad request errors for proper handling by retry queue (#205)
- `lightstep` exporter: Ensure Lightstep exporter doesnt crash on nil node (#250)
- `sapm` exporter: Do not break Jaeger traces before sending downstream (#193)
- `k8s` processor: Ensure Jaeger spans work in passthrough mode (262)

## 🧩 Components 🧩

### Receivers

| Traces | Metrics |
|:-------:|:-------:|
| Jaeger Legacy | Carbon |
| SAPM (SignalFx APM) | Collectd | 
| Zipkin Scribe | K8s Cluster |
| | Redis |
| |  SignalFx | 
| | Simple Prometheus |
| | Wavefront |

### Processors

- K8s

### Exporters

| Commercial | Community |
|:------------:|:-----------:|
| Alibaba Cloud Log Service | Carbon |
| AWS X-ray | Elastic |
| Azure Monitor | Jaeger Thrift |
| Honeycomb | Kinesis |
| Lightstep |
| New Relic |
| SAPM (SignalFx APM) | 
| SignalFx (Metrics) |
| Splunk HEC |
| Stackdriver (Google) |

### Extensions

- Observer
  - K8s

## v0.3.0 Beta

Released 2020-03-30

### Breaking changes

-  Make prometheus receiver config loading strict. #697 
Prometheus receiver will now fail fast if the config contains unused keys in it.

### Changes and fixes

- Enable best effort serve by default of Prometheus Exporter (https://github.com/orijtech/prometheus-go-metrics-exporter/pull/6)
- Fix null pointer exception in the logging exporter #743 
- Remove unnecessary condition to have at least one processor #744 
- Updated Honeycomb exported to `honeycombio/opentelemetry-exporter-go v0.3.1`

### Features

Receivers / Exporters:

* AWS X-Ray
* Carbon
* CollectD
* Honeycomb
* Jaeger
* Kinesis
* LightStep
* OpenCensus
* OpenTelemetry
* SAPM
* SignalFx
* Stackdriver
* Wavefront
* Zipkin
* Zipkin Scribe


Processors:

* Attributes
* Batch
* Memory Limiter
* Queued Retry
* Resource
* Sampling
* Span
* Kubernetes

Extensions:

* Health Check
* Performance Profiler
* zPages


## v0.2.8

Released 2020-03-25

Alpha v0.2.8 of OpenTelemetry Collector Contrib.

- Implemented OTLP receiver and exporter.
- Added ability to pass config to the service programmatically (useful for custom builds).
- Improved own metrics / observability.


## v0.2.7

Released 2020-03-17

### Self-Observability
- New command-line switch to control legacy and new metrics. Users are encouraged
to experiment and migrate to the new metrics.
- Improved error handling on shutdown.


### Processors
- Fixed passthrough mode k8sprocessor.
- Added `HASH` action to attribute processor.

### Receivers and Exporters
- Added Honeycomb exporter.
- Added LightStep exporter.
- Added regular expression for Carbon receiver, allowing the metric name to be broken into proper label keys and values.
- Updated Stackdriver exporter to use a new batch API.


## v0.2.6 Alpha

Released 2020-02-18

### Self-Observability
- Updated metrics prefix to `otelcol` and expose command line argument to modify the prefix value.
- Batch dropped span now emits zero when no spans are dropped.

### Processors
- Extended Span processor to have include/exclude span logic.
- Ability to choose strict or regexp matching for include/exclude filters.

### Receivers and Exporters
- Added Carbon receiver and exporter.
- Added Wavefront receiver.


## v0.0.5 Alpha

Released 2020-01-30

- Regexp-based filtering of span names.
- Ability to extract attributes from span names and rename span.
- File exporter for debugging.
- Span processor is now enabled by default.

## v0.0.1 Alpha

Released 2020-01-11

First release of OpenTelemetry Collector Contrib.


[v0.3.0]: https://github.com/open-telemetry/opentelemetry-collector-contrib/compare/v0.2.8...v0.3.0
[v0.2.8]: https://github.com/open-telemetry/opentelemetry-collector-contrib/compare/v0.2.7...v0.2.8
[v0.2.7]: https://github.com/open-telemetry/opentelemetry-collector-contrib/compare/v0.2.6...v0.2.7
[v0.2.6]: https://github.com/open-telemetry/opentelemetry-collector-contrib/compare/v0.0.5...v0.2.6
[v0.0.5]: https://github.com/open-telemetry/opentelemetry-collector-contrib/compare/v0.0.1...v0.0.5
[v0.0.1]: https://github.com/open-telemetry/opentelemetry-collector-contrib/tree/v0.0.1<|MERGE_RESOLUTION|>--- conflicted
+++ resolved
@@ -38,9 +38,6 @@
 - `translator/prometheusremotewrite`: add a new module to help translate data from OTLP to Prometheus Remote Write (#7240)
 - `jmxreceiver`: Added `additional_jars` configuration option to launch JMX Metric Gatherer JAR with extended `CLASSPATH` (#7378)
 - `awscontainerinsightreceiver`: add full pod name when configured to AWS Container Insights Receiver (#7415)
-<<<<<<< HEAD
-- `datadogexporter`: Add insecure_skip_verify flag to configuration (#7422)
-=======
 - `hostreceiver/loadscraper`: Migrate the scraper to the mdatagen metrics builder (#7288)
 - `awsecscontainermetricsreceiver`: Rename attributes to follow semantic conventions (#7425)
 - `datadogexporter`: Always map conventional attributes to tags (#7185)
@@ -56,7 +53,7 @@
 - `tailsamplingprocessor`: Add And sampling policy (#6910)
 - `coralogixexporter`: Add Coralogix Exporter (#7383)
 - `prometheusexecreceiver`: Add default value for `scrape_timeout` option (#7587)
->>>>>>> 154d221f
+- `datadogexporter`: Add insecure_skip_verify flag to configuration (#7422)
 
 ## 🛑 Breaking changes 🛑
 
