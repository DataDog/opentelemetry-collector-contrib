--- conflicted
+++ resolved
@@ -38,11 +38,8 @@
 - `expvarreceiver`: Initial work for a receiver designed to scrape `memstats` from Golang applications. (#9747)
 - `mezmoexporter`: Add implementation of Mezmo Log exporter (#9743)
 - `nsxtreceiver`: Added implementation of NSX-T Metric Receiver (#9568)
-<<<<<<< HEAD
+- `expvarreceiver`: Add implementation of new receiver. (#10183)
 - `telemetrygen`: Started implementing an upgraded version of `tracegen` generating traces and metrics (#9597)
-=======
-- `expvarreceiver`: Add implementation of new receiver. (#10183)
->>>>>>> bf505ce3
 
 ### 💡 Enhancements 💡
 
