--- conflicted
+++ resolved
@@ -14,6 +14,7 @@
 - `hostreceiver/loadscraper`: Migrate the scraper to the mdatagen metrics builder (#7288)
 - `awsecscontainermetricsreceiver`: Rename attributes to follow semantic conventions (#7425)
 - `mysqlreceiver`: Add golden files for integration test
+- `datadogexporter`: Always map conventional attributes to tags (#7185)
 
 ## 🛑 Breaking changes 🛑
 
@@ -34,12 +35,8 @@
 - `elasticsearchreceiver`: Use same metrics as JMX receiver for JVM metrics (#7160)
 - `elasticsearchreceiver`: Implement scraping logic (#7174)
 - `datadogexporter`: Add http.status_code tag to trace stats (#6889)
-<<<<<<< HEAD
-- `datadogexporter`: Always map conventional attributes to tags (#7185)
-=======
 - `datadogexporter`: Add configuration option to use OTel span name into the Datatog resource name (#6611)
 - `dynatraceexporter`: Write error logs using plugin logger (#7360)
->>>>>>> 300120ca
 - `mongodbreceiver`: Add initial client code to the component (#7125)
 - `tanzuobservabilityexporter`: Support delta histograms (#6897)
 - `awscloudwatchlogsexporter`: Use cwlogs package to export logs (#7152)
