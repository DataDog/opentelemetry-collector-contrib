FROM registry.ddbuild.io/images/mirror/golang:1.20 AS build
WORKDIR /src
ADD . /src
RUN make otelcontribcol

<<<<<<< HEAD
FROM  486234852809.dkr.ecr.us-east-1.amazonaws.com/base:focal
=======
FROM 486234852809.dkr.ecr.us-east-1.amazonaws.com/base:focal
>>>>>>> 9fe18590
USER root

RUN clean-apt install make \
            ca-certificates 

RUN apt-get update && \
apt-get -y install default-jre-headless

ADD https://github.com/open-telemetry/opentelemetry-java-contrib/releases/download/v1.27.0/opentelemetry-jmx-metrics.jar /opt/opentelemetry-jmx-metrics.jar

COPY --from=build /src/bin/otelcontribcol_* /otelcol-contrib
USER 1001
ENTRYPOINT ["/otelcol-contrib"]
EXPOSE 4317 4318 55680 55679<|MERGE_RESOLUTION|>--- conflicted
+++ resolved
@@ -3,11 +3,7 @@
 ADD . /src
 RUN make otelcontribcol
 
-<<<<<<< HEAD
-FROM  486234852809.dkr.ecr.us-east-1.amazonaws.com/base:focal
-=======
 FROM 486234852809.dkr.ecr.us-east-1.amazonaws.com/base:focal
->>>>>>> 9fe18590
 USER root
 
 RUN clean-apt install make \
