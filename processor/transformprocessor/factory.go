// Copyright The OpenTelemetry Authors
// SPDX-License-Identifier: Apache-2.0

package transformprocessor // import "github.com/open-telemetry/opentelemetry-collector-contrib/processor/transformprocessor"

import (
	"context"
	"fmt"

	"go.opentelemetry.io/collector/component"
	"go.opentelemetry.io/collector/consumer"
	"go.opentelemetry.io/collector/consumer/xconsumer"
	"go.opentelemetry.io/collector/processor"
	"go.opentelemetry.io/collector/processor/processorhelper"
<<<<<<< HEAD
=======
	"go.opentelemetry.io/collector/processor/processorhelper/xprocessorhelper"
	"go.opentelemetry.io/collector/processor/xprocessor"
>>>>>>> a69efa15
	"go.uber.org/zap"

	"github.com/open-telemetry/opentelemetry-collector-contrib/pkg/ottl"
	"github.com/open-telemetry/opentelemetry-collector-contrib/pkg/ottl/contexts/ottldatapoint"
	"github.com/open-telemetry/opentelemetry-collector-contrib/pkg/ottl/contexts/ottllog"
	"github.com/open-telemetry/opentelemetry-collector-contrib/pkg/ottl/contexts/ottlmetric"
<<<<<<< HEAD
=======
	"github.com/open-telemetry/opentelemetry-collector-contrib/pkg/ottl/contexts/ottlprofile"
>>>>>>> a69efa15
	"github.com/open-telemetry/opentelemetry-collector-contrib/pkg/ottl/contexts/ottlspan"
	"github.com/open-telemetry/opentelemetry-collector-contrib/pkg/ottl/contexts/ottlspanevent"
	"github.com/open-telemetry/opentelemetry-collector-contrib/processor/transformprocessor/internal/common"
	"github.com/open-telemetry/opentelemetry-collector-contrib/processor/transformprocessor/internal/logs"
	"github.com/open-telemetry/opentelemetry-collector-contrib/processor/transformprocessor/internal/metadata"
	"github.com/open-telemetry/opentelemetry-collector-contrib/processor/transformprocessor/internal/metrics"
	"github.com/open-telemetry/opentelemetry-collector-contrib/processor/transformprocessor/internal/profiles"
	"github.com/open-telemetry/opentelemetry-collector-contrib/processor/transformprocessor/internal/traces"
)

var processorCapabilities = consumer.Capabilities{MutatesData: true}

type transformProcessorFactory struct {
	dataPointFunctions                  map[string]ottl.Factory[ottldatapoint.TransformContext]
	logFunctions                        map[string]ottl.Factory[ottllog.TransformContext]
	metricFunctions                     map[string]ottl.Factory[ottlmetric.TransformContext]
	spanEventFunctions                  map[string]ottl.Factory[ottlspanevent.TransformContext]
	spanFunctions                       map[string]ottl.Factory[ottlspan.TransformContext]
<<<<<<< HEAD
=======
	profileFunctions                    map[string]ottl.Factory[ottlprofile.TransformContext]
>>>>>>> a69efa15
	defaultDataPointFunctionsOverridden bool
	defaultLogFunctionsOverridden       bool
	defaultMetricFunctionsOverridden    bool
	defaultSpanEventFunctionsOverridden bool
	defaultSpanFunctionsOverridden      bool
<<<<<<< HEAD
=======
	defaultProfileFunctionsOverridden   bool
>>>>>>> a69efa15
}

// FactoryOption applies changes to transformProcessorFactory.
type FactoryOption func(factory *transformProcessorFactory)

// WithDataPointFunctions will override the default OTTL datapoint context functions with the provided dataPointFunctions in resulting processor.
// Subsequent uses of WithDataPointFunctions will merge the provided dataPointFunctions with the previously registered functions.
func WithDataPointFunctions(dataPointFunctions []ottl.Factory[ottldatapoint.TransformContext]) FactoryOption {
	return func(factory *transformProcessorFactory) {
		if !factory.defaultDataPointFunctionsOverridden {
			factory.dataPointFunctions = map[string]ottl.Factory[ottldatapoint.TransformContext]{}
			factory.defaultDataPointFunctionsOverridden = true
		}
		factory.dataPointFunctions = mergeFunctionsToMap(factory.dataPointFunctions, dataPointFunctions)
	}
}

// WithLogFunctions will override the default OTTL log context functions with the provided logFunctions in the resulting processor.
// Subsequent uses of WithLogFunctions will merge the provided logFunctions with the previously registered functions.
func WithLogFunctions(logFunctions []ottl.Factory[ottllog.TransformContext]) FactoryOption {
	return func(factory *transformProcessorFactory) {
		if !factory.defaultLogFunctionsOverridden {
			factory.logFunctions = map[string]ottl.Factory[ottllog.TransformContext]{}
			factory.defaultLogFunctionsOverridden = true
		}
		factory.logFunctions = mergeFunctionsToMap(factory.logFunctions, logFunctions)
	}
}

// WithMetricFunctions will override the default OTTL metric context functions with the provided metricFunctions in the resulting processor.
// Subsequent uses of WithMetricFunctions will merge the provided metricFunctions with the previously registered functions.
func WithMetricFunctions(metricFunctions []ottl.Factory[ottlmetric.TransformContext]) FactoryOption {
	return func(factory *transformProcessorFactory) {
		if !factory.defaultMetricFunctionsOverridden {
			factory.metricFunctions = map[string]ottl.Factory[ottlmetric.TransformContext]{}
			factory.defaultMetricFunctionsOverridden = true
		}
		factory.metricFunctions = mergeFunctionsToMap(factory.metricFunctions, metricFunctions)
	}
}

// WithSpanEventFunctions will override the default OTTL spanevent context functions with the provided spanEventFunctions in the resulting processor.
// Subsequent uses of WithSpanEventFunctions will merge the provided spanEventFunctions with the previously registered functions.
func WithSpanEventFunctions(spanEventFunctions []ottl.Factory[ottlspanevent.TransformContext]) FactoryOption {
	return func(factory *transformProcessorFactory) {
		if !factory.defaultSpanEventFunctionsOverridden {
			factory.spanEventFunctions = map[string]ottl.Factory[ottlspanevent.TransformContext]{}
			factory.defaultSpanEventFunctionsOverridden = true
		}
		factory.spanEventFunctions = mergeFunctionsToMap(factory.spanEventFunctions, spanEventFunctions)
	}
}

// WithSpanFunctions will override the default OTTL span context functions with the provided spanFunctions in the resulting processor.
// Subsequent uses of WithSpanFunctions will merge the provided spanFunctions with the previously registered functions.
func WithSpanFunctions(spanFunctions []ottl.Factory[ottlspan.TransformContext]) FactoryOption {
	return func(factory *transformProcessorFactory) {
		if !factory.defaultSpanFunctionsOverridden {
			factory.spanFunctions = map[string]ottl.Factory[ottlspan.TransformContext]{}
			factory.defaultSpanFunctionsOverridden = true
		}
		factory.spanFunctions = mergeFunctionsToMap(factory.spanFunctions, spanFunctions)
	}
}

<<<<<<< HEAD
=======
// WithProfileFunctions will override the default OTTL profile context functions with the provided profileFunctions in the resulting processor.
// Subsequent uses of WithProfileFunctions will merge the provided profileFunctions with the previously registered functions.
func WithProfileFunctions(profileFunctions []ottl.Factory[ottlprofile.TransformContext]) FactoryOption {
	return func(factory *transformProcessorFactory) {
		if !factory.defaultProfileFunctionsOverridden {
			factory.profileFunctions = map[string]ottl.Factory[ottlprofile.TransformContext]{}
			factory.defaultProfileFunctionsOverridden = true
		}
		factory.profileFunctions = mergeFunctionsToMap(factory.profileFunctions, profileFunctions)
	}
}

>>>>>>> a69efa15
func NewFactory() processor.Factory {
	return NewFactoryWithOptions()
}

// NewFactoryWithOptions can receive FactoryOption like With*Functions to register non-default OTTL functions in the resulting processor.
func NewFactoryWithOptions(options ...FactoryOption) processor.Factory {
	f := &transformProcessorFactory{
		dataPointFunctions: defaultDataPointFunctionsMap(),
		logFunctions:       defaultLogFunctionsMap(),
		metricFunctions:    defaultMetricFunctionsMap(),
		spanEventFunctions: defaultSpanEventFunctionsMap(),
		spanFunctions:      defaultSpanFunctionsMap(),
<<<<<<< HEAD
=======
		profileFunctions:   defaultProfileFunctionsMap(),
>>>>>>> a69efa15
	}
	for _, o := range options {
		o(f)
	}

<<<<<<< HEAD
	return processor.NewFactory(
		metadata.Type,
		f.createDefaultConfig,
		processor.WithLogs(f.createLogsProcessor, metadata.LogsStability),
		processor.WithTraces(f.createTracesProcessor, metadata.TracesStability),
		processor.WithMetrics(f.createMetricsProcessor, metadata.MetricsStability),
=======
	return xprocessor.NewFactory(
		metadata.Type,
		f.createDefaultConfig,
		xprocessor.WithLogs(f.createLogsProcessor, metadata.LogsStability),
		xprocessor.WithTraces(f.createTracesProcessor, metadata.TracesStability),
		xprocessor.WithMetrics(f.createMetricsProcessor, metadata.MetricsStability),
		xprocessor.WithProfiles(f.createProfilesProcessor, metadata.ProfilesStability),
>>>>>>> a69efa15
	)
}

func (f *transformProcessorFactory) createDefaultConfig() component.Config {
	return &Config{
		ErrorMode:          ottl.PropagateError,
		TraceStatements:    []common.ContextStatements{},
		MetricStatements:   []common.ContextStatements{},
		LogStatements:      []common.ContextStatements{},
<<<<<<< HEAD
=======
		ProfileStatements:  []common.ContextStatements{},
>>>>>>> a69efa15
		dataPointFunctions: f.dataPointFunctions,
		logFunctions:       f.logFunctions,
		metricFunctions:    f.metricFunctions,
		spanEventFunctions: f.spanEventFunctions,
		spanFunctions:      f.spanFunctions,
<<<<<<< HEAD
=======
		profileFunctions:   f.profileFunctions,
>>>>>>> a69efa15
	}
}

func (f *transformProcessorFactory) createLogsProcessor(
	ctx context.Context,
	set processor.Settings,
	cfg component.Config,
	nextConsumer consumer.Logs,
) (processor.Logs, error) {
	oCfg := cfg.(*Config)
	if f.defaultLogFunctionsOverridden {
		set.Logger.Debug("non-default OTTL log functions have been registered in the \"transform\" processor", zap.Bool("log", f.defaultLogFunctionsOverridden))
	}
	proc, err := logs.NewProcessor(oCfg.LogStatements, oCfg.ErrorMode, oCfg.FlattenData, set.TelemetrySettings, f.logFunctions)
	if err != nil {
		return nil, fmt.Errorf("invalid config for \"transform\" processor %w", err)
	}
	return processorhelper.NewLogs(
		ctx,
		set,
		cfg,
		nextConsumer,
		proc.ProcessLogs,
		processorhelper.WithCapabilities(processorCapabilities))
}

func (f *transformProcessorFactory) createTracesProcessor(
	ctx context.Context,
	set processor.Settings,
	cfg component.Config,
	nextConsumer consumer.Traces,
) (processor.Traces, error) {
	oCfg := cfg.(*Config)
	if f.defaultSpanEventFunctionsOverridden || f.defaultSpanFunctionsOverridden {
		set.Logger.Debug("non-default OTTL trace functions have been registered in the \"transform\" processor",
			zap.Bool("span", f.defaultSpanFunctionsOverridden),
			zap.Bool("spanevent", f.defaultSpanEventFunctionsOverridden),
		)
	}
	proc, err := traces.NewProcessor(oCfg.TraceStatements, oCfg.ErrorMode, set.TelemetrySettings, f.spanFunctions, f.spanEventFunctions)
	if err != nil {
		return nil, fmt.Errorf("invalid config for \"transform\" processor %w", err)
	}
	return processorhelper.NewTraces(
		ctx,
		set,
		cfg,
		nextConsumer,
		proc.ProcessTraces,
		processorhelper.WithCapabilities(processorCapabilities))
}

func (f *transformProcessorFactory) createMetricsProcessor(
	ctx context.Context,
	set processor.Settings,
	cfg component.Config,
	nextConsumer consumer.Metrics,
) (processor.Metrics, error) {
	oCfg := cfg.(*Config)
	oCfg.logger = set.Logger
	if f.defaultDataPointFunctionsOverridden || f.defaultMetricFunctionsOverridden {
		set.Logger.Debug("non-default OTTL metric functions have been registered in the \"transform\" processor",
			zap.Bool("datapoint", f.defaultDataPointFunctionsOverridden),
			zap.Bool("metric", f.defaultMetricFunctionsOverridden),
		)
	}
	proc, err := metrics.NewProcessor(oCfg.MetricStatements, oCfg.ErrorMode, set.TelemetrySettings, f.metricFunctions, f.dataPointFunctions)
	if err != nil {
		return nil, fmt.Errorf("invalid config for \"transform\" processor %w", err)
	}
	return processorhelper.NewMetrics(
		ctx,
		set,
		cfg,
		nextConsumer,
		proc.ProcessMetrics,
		processorhelper.WithCapabilities(processorCapabilities))
}

func (f *transformProcessorFactory) createProfilesProcessor(
	ctx context.Context,
	set processor.Settings,
	cfg component.Config,
	nextConsumer xconsumer.Profiles,
) (xprocessor.Profiles, error) {
	oCfg := cfg.(*Config)
	oCfg.logger = set.Logger

	if f.defaultProfileFunctionsOverridden {
		set.Logger.Debug("non-default OTTL profile functions have been registered in the \"transform\" processor", zap.Bool("profile", f.defaultProfileFunctionsOverridden))
	}
	proc, err := profiles.NewProcessor(oCfg.ProfileStatements, oCfg.ErrorMode, set.TelemetrySettings, f.profileFunctions)
	if err != nil {
		return nil, fmt.Errorf("invalid config for \"transform\" processor %w", err)
	}
	return xprocessorhelper.NewProfiles(
		ctx,
		set,
		cfg,
		nextConsumer,
		proc.ProcessProfiles,
		xprocessorhelper.WithCapabilities(processorCapabilities))
}<|MERGE_RESOLUTION|>--- conflicted
+++ resolved
@@ -12,21 +12,15 @@
 	"go.opentelemetry.io/collector/consumer/xconsumer"
 	"go.opentelemetry.io/collector/processor"
 	"go.opentelemetry.io/collector/processor/processorhelper"
-<<<<<<< HEAD
-=======
 	"go.opentelemetry.io/collector/processor/processorhelper/xprocessorhelper"
 	"go.opentelemetry.io/collector/processor/xprocessor"
->>>>>>> a69efa15
 	"go.uber.org/zap"
 
 	"github.com/open-telemetry/opentelemetry-collector-contrib/pkg/ottl"
 	"github.com/open-telemetry/opentelemetry-collector-contrib/pkg/ottl/contexts/ottldatapoint"
 	"github.com/open-telemetry/opentelemetry-collector-contrib/pkg/ottl/contexts/ottllog"
 	"github.com/open-telemetry/opentelemetry-collector-contrib/pkg/ottl/contexts/ottlmetric"
-<<<<<<< HEAD
-=======
 	"github.com/open-telemetry/opentelemetry-collector-contrib/pkg/ottl/contexts/ottlprofile"
->>>>>>> a69efa15
 	"github.com/open-telemetry/opentelemetry-collector-contrib/pkg/ottl/contexts/ottlspan"
 	"github.com/open-telemetry/opentelemetry-collector-contrib/pkg/ottl/contexts/ottlspanevent"
 	"github.com/open-telemetry/opentelemetry-collector-contrib/processor/transformprocessor/internal/common"
@@ -45,19 +39,13 @@
 	metricFunctions                     map[string]ottl.Factory[ottlmetric.TransformContext]
 	spanEventFunctions                  map[string]ottl.Factory[ottlspanevent.TransformContext]
 	spanFunctions                       map[string]ottl.Factory[ottlspan.TransformContext]
-<<<<<<< HEAD
-=======
 	profileFunctions                    map[string]ottl.Factory[ottlprofile.TransformContext]
->>>>>>> a69efa15
 	defaultDataPointFunctionsOverridden bool
 	defaultLogFunctionsOverridden       bool
 	defaultMetricFunctionsOverridden    bool
 	defaultSpanEventFunctionsOverridden bool
 	defaultSpanFunctionsOverridden      bool
-<<<<<<< HEAD
-=======
 	defaultProfileFunctionsOverridden   bool
->>>>>>> a69efa15
 }
 
 // FactoryOption applies changes to transformProcessorFactory.
@@ -123,8 +111,6 @@
 	}
 }
 
-<<<<<<< HEAD
-=======
 // WithProfileFunctions will override the default OTTL profile context functions with the provided profileFunctions in the resulting processor.
 // Subsequent uses of WithProfileFunctions will merge the provided profileFunctions with the previously registered functions.
 func WithProfileFunctions(profileFunctions []ottl.Factory[ottlprofile.TransformContext]) FactoryOption {
@@ -137,7 +123,6 @@
 	}
 }
 
->>>>>>> a69efa15
 func NewFactory() processor.Factory {
 	return NewFactoryWithOptions()
 }
@@ -150,23 +135,12 @@
 		metricFunctions:    defaultMetricFunctionsMap(),
 		spanEventFunctions: defaultSpanEventFunctionsMap(),
 		spanFunctions:      defaultSpanFunctionsMap(),
-<<<<<<< HEAD
-=======
 		profileFunctions:   defaultProfileFunctionsMap(),
->>>>>>> a69efa15
 	}
 	for _, o := range options {
 		o(f)
 	}
 
-<<<<<<< HEAD
-	return processor.NewFactory(
-		metadata.Type,
-		f.createDefaultConfig,
-		processor.WithLogs(f.createLogsProcessor, metadata.LogsStability),
-		processor.WithTraces(f.createTracesProcessor, metadata.TracesStability),
-		processor.WithMetrics(f.createMetricsProcessor, metadata.MetricsStability),
-=======
 	return xprocessor.NewFactory(
 		metadata.Type,
 		f.createDefaultConfig,
@@ -174,7 +148,6 @@
 		xprocessor.WithTraces(f.createTracesProcessor, metadata.TracesStability),
 		xprocessor.WithMetrics(f.createMetricsProcessor, metadata.MetricsStability),
 		xprocessor.WithProfiles(f.createProfilesProcessor, metadata.ProfilesStability),
->>>>>>> a69efa15
 	)
 }
 
@@ -184,19 +157,13 @@
 		TraceStatements:    []common.ContextStatements{},
 		MetricStatements:   []common.ContextStatements{},
 		LogStatements:      []common.ContextStatements{},
-<<<<<<< HEAD
-=======
 		ProfileStatements:  []common.ContextStatements{},
->>>>>>> a69efa15
 		dataPointFunctions: f.dataPointFunctions,
 		logFunctions:       f.logFunctions,
 		metricFunctions:    f.metricFunctions,
 		spanEventFunctions: f.spanEventFunctions,
 		spanFunctions:      f.spanFunctions,
-<<<<<<< HEAD
-=======
 		profileFunctions:   f.profileFunctions,
->>>>>>> a69efa15
 	}
 }
 
