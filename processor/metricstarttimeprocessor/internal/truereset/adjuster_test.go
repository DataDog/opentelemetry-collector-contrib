--- conflicted
+++ resolved
@@ -47,13 +47,6 @@
 		{Key: "k1", Value: "v100"},
 		{Key: "k2", Value: "v200"},
 	}
-<<<<<<< HEAD
-
-	emptyLabels              []*testhelper.KV
-	k1vEmpty                 = []*testhelper.KV{{Key: "k1", Value: ""}}
-	k1vEmptyk2vEmptyk3vEmpty = []*testhelper.KV{{Key: "k1", Value: ""}, {Key: "k2", Value: ""}, {Key: "k3", Value: ""}}
-=======
->>>>>>> a69efa15
 )
 
 func TestGauge(t *testing.T) {
@@ -578,35 +571,6 @@
 		},
 	}
 	testhelper.RunScript(t, NewAdjuster(componenttest.NewNopTelemetrySettings(), time.Minute), script)
-<<<<<<< HEAD
-}
-
-func TestEmptyLabels(t *testing.T) {
-	script := []*testhelper.MetricsAdjusterTest{
-		{
-			Description: "EmptyLabels: round 1 - initial instance, implicitly empty labels, start time is established",
-			Metrics:     testhelper.Metrics(testhelper.SumMetric(sum1, testhelper.DoublePoint(emptyLabels, t1, t1, 44))),
-			Adjusted:    testhelper.Metrics(testhelper.SumMetric(sum1, testhelper.DoublePoint(emptyLabels, t1, t1, 44))),
-		},
-		{
-			Description: "EmptyLabels: round 2 - instance adjusted based on round 1",
-			Metrics:     testhelper.Metrics(testhelper.SumMetric(sum1, testhelper.DoublePoint(emptyLabels, t2, t2, 66))),
-			Adjusted:    testhelper.Metrics(testhelper.SumMetric(sum1, testhelper.DoublePoint(emptyLabels, t1, t2, 66))),
-		},
-		{
-			Description: "EmptyLabels: round 3 - one explicitly empty label, instance adjusted based on round 1",
-			Metrics:     testhelper.Metrics(testhelper.SumMetric(sum1, testhelper.DoublePoint(k1vEmpty, t3, t3, 77))),
-			Adjusted:    testhelper.Metrics(testhelper.SumMetric(sum1, testhelper.DoublePoint(k1vEmpty, t1, t3, 77))),
-		},
-		{
-			Description: "EmptyLabels: round 4 - three explicitly empty labels, instance adjusted based on round 1",
-			Metrics:     testhelper.Metrics(testhelper.SumMetric(sum1, testhelper.DoublePoint(k1vEmptyk2vEmptyk3vEmpty, t3, t3, 88))),
-			Adjusted:    testhelper.Metrics(testhelper.SumMetric(sum1, testhelper.DoublePoint(k1vEmptyk2vEmptyk3vEmpty, t1, t3, 88))),
-		},
-	}
-	testhelper.RunScript(t, NewAdjuster(componenttest.NewNopTelemetrySettings(), time.Minute), script)
-=======
->>>>>>> a69efa15
 }
 
 func TestTsGC(t *testing.T) {
