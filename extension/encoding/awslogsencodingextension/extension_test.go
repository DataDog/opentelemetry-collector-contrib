// Copyright The OpenTelemetry Authors
// SPDX-License-Identifier: Apache-2.0

package awslogsencodingextension

import (
	"bytes"
	"os"
	"sync"
	"testing"

	"github.com/klauspost/compress/gzip"
	"github.com/stretchr/testify/assert"
	"github.com/stretchr/testify/require"
	"go.opentelemetry.io/collector/component"
	"go.opentelemetry.io/collector/extension/extensiontest"

	subscriptionfilter "github.com/open-telemetry/opentelemetry-collector-contrib/extension/encoding/awslogsencodingextension/internal/unmarshaler/subscription-filter"
)

func TestNew_CloudWatchLogsSubscriptionFilter(t *testing.T) {
	e, err := newExtension(&Config{Format: formatCloudWatchLogsSubscriptionFilter}, extensiontest.NewNopSettings(extensiontest.NopType))
	require.NoError(t, err)
	require.NotNil(t, e)

	_, err = e.UnmarshalLogs([]byte("invalid"))
	require.ErrorContains(t, err, `failed to get reader for "cloudwatch_logs_subscription_filter" logs`)
<<<<<<< HEAD
=======
}

func TestNew_CloudTrailLog(t *testing.T) {
	e, err := newExtension(&Config{Format: formatCloudTrailLog}, extensiontest.NewNopSettings(extensiontest.NopType))
	require.NoError(t, err)
	require.NotNil(t, e)

	_, err = e.UnmarshalLogs([]byte("invalid"))
	require.ErrorContains(t, err, "failed to get reader for \"cloudtrail_log\" logs: failed to decompress content")
>>>>>>> a69efa15
}

func TestNew_VPCFlowLog(t *testing.T) {
	cfg := createDefaultConfig().(*Config)
	cfg.Format = formatVPCFlowLog
	e, err := newExtension(cfg, extensiontest.NewNopSettings(extensiontest.NopType))
	require.NoError(t, err)
	require.NotNil(t, e)

	_, err = e.UnmarshalLogs([]byte("invalid"))
	require.ErrorContains(t, err, `failed to get reader for "vpc_flow_log" logs`)
}

func TestNew_S3AccessLog(t *testing.T) {
	e, err := newExtension(&Config{Format: formatS3AccessLog}, extensiontest.NewNopSettings(extensiontest.NopType))
	require.NoError(t, err)
	require.NotNil(t, e)

	_, err = e.UnmarshalLogs([]byte("invalid"))
	require.ErrorContains(t, err, `failed to unmarshal logs as "s3_access_log" format`)
}

func TestNew_WAFLog(t *testing.T) {
	e, err := newExtension(&Config{Format: formatWAFLog}, extensiontest.NewNopSettings(extensiontest.NopType))
	require.NoError(t, err)
	require.NotNil(t, e)

	_, err = e.UnmarshalLogs([]byte("invalid"))
	require.ErrorContains(t, err, `failed to get reader for "waf_log" logs`)
}

func TestNew_Unimplemented(t *testing.T) {
	e, err := newExtension(&Config{Format: "invalid"}, extensiontest.NewNopSettings(extensiontest.NopType))
	require.Error(t, err)
	require.Nil(t, e)
	assert.EqualError(t, err, `unimplemented format "invalid"`)
}

func TestGetReaderFromFormat(t *testing.T) {
	t.Parallel()

	tests := map[string]struct {
		format      string
		buf         []byte
		expectedErr string
	}{
		"invalid_gzip_reader": {
			format:      formatWAFLog,
			buf:         []byte("invalid"),
			expectedErr: "failed to decompress content",
		},
		"valid_gzip_reader": {
			format: formatWAFLog,
			buf: func() []byte {
				var buf bytes.Buffer
				gz := gzip.NewWriter(&buf)
				_, err := gz.Write([]byte("valid"))
				require.NoError(t, err)
				_ = gz.Close()
				return buf.Bytes()
			}(),
		},
		"valid_bytes_reader": {
			format: formatS3AccessLog,
			buf:    []byte("valid"),
		},
	}

	for name, test := range tests {
		t.Run(name, func(t *testing.T) {
			e := &encodingExtension{format: test.format}
			_, reader, err := e.getReaderFromFormat(test.buf)
			if test.expectedErr != "" {
				require.ErrorContains(t, err, test.expectedErr)
				return
			}
			require.NoError(t, err)
			require.NotNil(t, reader)
		})
	}
}

// readAndCompressLogFile reads the data inside it, compresses it
// and returns a GZIP reader for it.
func readAndCompressLogFile(t *testing.T, file string) []byte {
	data, err := os.ReadFile(file)
	require.NoError(t, err)
	var compressedData bytes.Buffer
	gzipWriter := gzip.NewWriter(&compressedData)
	_, err = gzipWriter.Write(data)
	require.NoError(t, err)
	err = gzipWriter.Close()
	require.NoError(t, err)
	return compressedData.Bytes()
}

func TestConcurrentGzipReaderUsage(t *testing.T) {
	// Create an encoding extension for cloudwatch format to test the
	// gzip reader and check that it works as expected for non concurrent
	// and concurrent usage
	ext := &encodingExtension{
		unmarshaler: subscriptionfilter.NewSubscriptionFilterUnmarshaler(component.BuildInfo{}),
		format:      formatCloudWatchLogsSubscriptionFilter,
		gzipPool:    sync.Pool{},
	}

	cloudwatchData := readAndCompressLogFile(t, "testdata/cloudwatch_log.json")
	testUnmarshall := func() {
		_, err := ext.UnmarshalLogs(cloudwatchData)
		require.NoError(t, err)
	}

	// non concurrent
	testUnmarshall()

	// concurrent usage
	concurrent := 20
	wg := sync.WaitGroup{}
	for i := 0; i < concurrent; i++ {
		wg.Add(1)
		go func() {
			defer wg.Done()
			testUnmarshall()
		}()
	}
	wg.Wait()
}<|MERGE_RESOLUTION|>--- conflicted
+++ resolved
@@ -25,8 +25,6 @@
 
 	_, err = e.UnmarshalLogs([]byte("invalid"))
 	require.ErrorContains(t, err, `failed to get reader for "cloudwatch_logs_subscription_filter" logs`)
-<<<<<<< HEAD
-=======
 }
 
 func TestNew_CloudTrailLog(t *testing.T) {
@@ -36,7 +34,6 @@
 
 	_, err = e.UnmarshalLogs([]byte("invalid"))
 	require.ErrorContains(t, err, "failed to get reader for \"cloudtrail_log\" logs: failed to decompress content")
->>>>>>> a69efa15
 }
 
 func TestNew_VPCFlowLog(t *testing.T) {
