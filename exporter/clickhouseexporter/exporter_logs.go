// Copyright The OpenTelemetry Authors
// SPDX-License-Identifier: Apache-2.0

package clickhouseexporter // import "github.com/open-telemetry/opentelemetry-collector-contrib/exporter/clickhouseexporter"

import (
	"context"
	"fmt"
	"time"

	"github.com/ClickHouse/clickhouse-go/v2/lib/driver"
	"go.opentelemetry.io/collector/component"
	"go.opentelemetry.io/collector/pdata/plog"
	"go.uber.org/zap"

	"github.com/open-telemetry/opentelemetry-collector-contrib/exporter/clickhouseexporter/internal"
	"github.com/open-telemetry/opentelemetry-collector-contrib/exporter/clickhouseexporter/internal/sqltemplates"
	"github.com/open-telemetry/opentelemetry-collector-contrib/internal/coreinternal/traceutil"
)

type logsExporter struct {
	db        driver.Conn
	insertSQL string

	logger *zap.Logger
	cfg    *Config
}

func newLogsExporter(logger *zap.Logger, cfg *Config) *logsExporter {
	return &logsExporter{
		insertSQL: renderInsertLogsSQL(cfg),
		logger:    logger,
		cfg:       cfg,
	}
}

func (e *logsExporter) start(ctx context.Context, _ component.Host) error {
	dsn, err := e.cfg.buildDSN()
	if err != nil {
		return err
	}

	e.db, err = internal.NewClickhouseClient(dsn)
	if err != nil {
		return err
	}

	if e.cfg.shouldCreateSchema() {
		if err := internal.CreateDatabase(ctx, e.db, e.cfg.database(), e.cfg.clusterString()); err != nil {
			return err
		}

		if err := createLogsTable(ctx, e.cfg, e.db); err != nil {
			return err
		}
	}

	return nil
}

func (e *logsExporter) shutdown(_ context.Context) error {
	if e.db != nil {
		return e.db.Close()
	}

	return nil
}

func (e *logsExporter) pushLogsData(ctx context.Context, ld plog.Logs) error {
	batch, err := e.db.PrepareBatch(ctx, e.insertSQL)
	if err != nil {
		return err
	}
	defer func(batch driver.Batch) {
		if closeErr := batch.Close(); closeErr != nil {
			e.logger.Warn("failed to close logs batch", zap.Error(closeErr))
		}
	}(batch)

	processStart := time.Now()

	var logCount int
	rsLogs := ld.ResourceLogs()
	rsLen := rsLogs.Len()
	for i := 0; i < rsLen; i++ {
		logs := rsLogs.At(i)
		res := logs.Resource()
		resURL := logs.SchemaUrl()
		resAttr := res.Attributes()
		serviceName := internal.GetServiceName(resAttr)
		resAttrMap := internal.AttributesToMap(resAttr)

		slLen := logs.ScopeLogs().Len()
		for j := 0; j < slLen; j++ {
			scopeLog := logs.ScopeLogs().At(j)
			scopeURL := scopeLog.SchemaUrl()
			scopeLogScope := scopeLog.Scope()
			scopeName := scopeLogScope.Name()
			scopeVersion := scopeLogScope.Version()
			scopeLogRecords := scopeLog.LogRecords()
			scopeAttrMap := internal.AttributesToMap(scopeLogScope.Attributes())

			slrLen := scopeLogRecords.Len()
			for k := 0; k < slrLen; k++ {
				r := scopeLogRecords.At(k)
				logAttrMap := internal.AttributesToMap(r.Attributes())

				timestamp := r.Timestamp()
				if timestamp == 0 {
					timestamp = r.ObservedTimestamp()
				}

				appendErr := batch.Append(
					timestamp.AsTime(),
					traceutil.TraceIDToHexOrEmptyString(r.TraceID()),
					traceutil.SpanIDToHexOrEmptyString(r.SpanID()),
					uint8(r.Flags()),
					r.SeverityText(),
					uint8(r.SeverityNumber()),
					serviceName,
<<<<<<< HEAD
					r.Body().Str(),
=======
					r.Body().AsString(),
>>>>>>> a69efa15
					resURL,
					resAttrMap,
					scopeURL,
					scopeName,
					scopeVersion,
					scopeAttrMap,
					logAttrMap,
				)
				if appendErr != nil {
					return fmt.Errorf("failed to append log row: %w", appendErr)
				}

				logCount++
			}
		}
	}

	processDuration := time.Since(processStart)
	networkStart := time.Now()
	if sendErr := batch.Send(); sendErr != nil {
		return fmt.Errorf("logs insert failed: %w", sendErr)
	}

	networkDuration := time.Since(networkStart)
	totalDuration := time.Since(processStart)
	e.logger.Debug("insert logs",
		zap.Int("records", logCount),
		zap.String("process_cost", processDuration.String()),
		zap.String("network_cost", networkDuration.String()),
		zap.String("total_cost", totalDuration.String()))

	return nil
}

func renderInsertLogsSQL(cfg *Config) string {
	return fmt.Sprintf(sqltemplates.LogsInsert, cfg.database(), cfg.LogsTableName)
}

func renderCreateLogsTableSQL(cfg *Config) string {
	ttlExpr := internal.GenerateTTLExpr(cfg.TTL, "TimestampTime")
	return fmt.Sprintf(sqltemplates.LogsCreateTable,
		cfg.database(), cfg.LogsTableName, cfg.clusterString(),
		cfg.tableEngineString(),
		ttlExpr,
	)
}

func createLogsTable(ctx context.Context, cfg *Config, db driver.Conn) error {
	if err := db.Exec(ctx, renderCreateLogsTableSQL(cfg)); err != nil {
		return fmt.Errorf("exec create logs table sql: %w", err)
	}

	return nil
}<|MERGE_RESOLUTION|>--- conflicted
+++ resolved
@@ -118,11 +118,7 @@
 					r.SeverityText(),
 					uint8(r.SeverityNumber()),
 					serviceName,
-<<<<<<< HEAD
-					r.Body().Str(),
-=======
 					r.Body().AsString(),
->>>>>>> a69efa15
 					resURL,
 					resAttrMap,
 					scopeURL,
