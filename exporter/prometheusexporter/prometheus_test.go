// Copyright The OpenTelemetry Authors
// SPDX-License-Identifier: Apache-2.0

package prometheusexporter

import (
	"context"
	"fmt"
	"io"
	"net/http"
	"testing"
	"time"

	"github.com/stretchr/testify/assert"
	"github.com/stretchr/testify/require"
	"go.opentelemetry.io/collector/component/componenttest"
	"go.opentelemetry.io/collector/config/confighttp"
	"go.opentelemetry.io/collector/config/configoptional"
	"go.opentelemetry.io/collector/config/configtls"
	"go.opentelemetry.io/collector/exporter/exportertest"
	"go.opentelemetry.io/collector/pdata/pcommon"
	"go.opentelemetry.io/collector/pdata/pmetric"
	conventions "go.opentelemetry.io/otel/semconv/v1.25.0"

	"github.com/open-telemetry/opentelemetry-collector-contrib/exporter/prometheusexporter/internal/metadata"
	"github.com/open-telemetry/opentelemetry-collector-contrib/internal/common/testutil"
	"github.com/open-telemetry/opentelemetry-collector-contrib/internal/coreinternal/testdata"
	"github.com/open-telemetry/opentelemetry-collector-contrib/pkg/resourcetotelemetry"
)

func TestPrometheusExporter(t *testing.T) {
	tests := []struct {
		config       func() *Config
		wantErr      string
		wantStartErr string
	}{
		{
			config: func() *Config {
				return &Config{
					Namespace: "test",
					ConstLabels: map[string]string{
						"foo0":  "bar0",
						"code0": "one0",
					},
					ServerConfig: confighttp.ServerConfig{
						Endpoint: testutil.GetAvailableLocalAddress(t),
					},
					SendTimestamps:   false,
					MetricExpiration: 60 * time.Second,
				}
			},
		},
		{
			config: func() *Config {
				return &Config{
					ServerConfig: confighttp.ServerConfig{
						Endpoint: "localhost:88999",
					},
				}
			},
			wantStartErr: "listen tcp: address 88999: invalid port",
		},
		{
			config:  func() *Config { return &Config{} },
			wantErr: "expecting a non-blank address to run the Prometheus metrics handler",
		},
	}

	factory := NewFactory()
	set := exportertest.NewNopSettings(metadata.Type)
	for _, tt := range tests {
		// Run it a few times to ensure that shutdowns exit cleanly.
		for j := 0; j < 3; j++ {
			cfg := tt.config()
			exp, err := factory.CreateMetrics(context.Background(), set, cfg)

			if tt.wantErr != "" {
				require.Error(t, err)
				assert.Equal(t, tt.wantErr, err.Error())
				continue
			}
			require.NoError(t, err)

			assert.NotNil(t, exp)
			err = exp.Start(context.Background(), componenttest.NewNopHost())

			if tt.wantStartErr != "" {
				require.Error(t, err)
				assert.Equal(t, tt.wantStartErr, err.Error())
			} else {
				require.NoError(t, err)
			}

			require.NoError(t, exp.Shutdown(context.Background()))
		}
	}
}

func TestPrometheusExporter_WithTLS(t *testing.T) {
	addr := testutil.GetAvailableLocalAddress(t)
	cfg := &Config{
		Namespace: "test",
		ConstLabels: map[string]string{
			"foo2":  "bar2",
			"code2": "one2",
		},
		ServerConfig: confighttp.ServerConfig{
			Endpoint: addr,
<<<<<<< HEAD
			TLS: &configtls.ServerConfig{
=======
			TLS: configoptional.Some(configtls.ServerConfig{
>>>>>>> a69efa15
				Config: configtls.Config{
					CertFile: "./testdata/certs/server.crt",
					KeyFile:  "./testdata/certs/server.key",
					CAFile:   "./testdata/certs/ca.crt",
				},
			}),
		},
		SendTimestamps:   true,
		MetricExpiration: 120 * time.Minute,
		ResourceToTelemetrySettings: resourcetotelemetry.Settings{
			Enabled: true,
		},
	}
	factory := NewFactory()
	set := exportertest.NewNopSettings(metadata.Type)
	exp, err := factory.CreateMetrics(context.Background(), set, cfg)
	require.NoError(t, err)

	tlscs := configtls.ClientConfig{
		Config: configtls.Config{
			CAFile:   "./testdata/certs/ca.crt",
			CertFile: "./testdata/certs/client.crt",
			KeyFile:  "./testdata/certs/client.key",
		},
		ServerName: "localhost",
	}
	tls, err := tlscs.LoadTLSConfig(context.Background())
	assert.NoError(t, err)
	httpClient := &http.Client{
		Transport: &http.Transport{
			TLSClientConfig: tls,
		},
	}

	t.Cleanup(func() {
		require.NoError(t, exp.Shutdown(context.Background()))
	})

	assert.NotNil(t, exp)

	require.NoError(t, exp.Start(context.Background(), componenttest.NewNopHost()))

	md := testdata.GenerateMetricsOneMetric()
	assert.NotNil(t, md)

	assert.NoError(t, exp.ConsumeMetrics(context.Background(), md))

	rsp, err := httpClient.Get("https://" + addr + "/metrics")
	require.NoError(t, err, "Failed to perform a scrape")

	assert.Equal(t, http.StatusOK, rsp.StatusCode, "Mismatched HTTP response status code")

	blob, _ := io.ReadAll(rsp.Body)
	_ = rsp.Body.Close()

	want := []string{
		`# HELP test_counter_int`,
		`# TYPE test_counter_int counter`,
		`test_counter_int{code2="one2",foo2="bar2",label_1="label-value-1",otel_scope_name="",otel_scope_schema_url="",otel_scope_version="",resource_attr="resource-attr-val-1"} 123 1581452773000`,
		`test_counter_int{code2="one2",foo2="bar2",label_2="label-value-2",otel_scope_name="",otel_scope_schema_url="",otel_scope_version="",resource_attr="resource-attr-val-1"} 456 1581452773000`,
	}

	for _, w := range want {
		assert.Contains(t, string(blob), w, "Missing %v from response:\n%v", w, string(blob))
	}
}

// See: https://github.com/open-telemetry/opentelemetry-collector-contrib/issues/4986
func TestPrometheusExporter_endToEndMultipleTargets(t *testing.T) {
	addr := testutil.GetAvailableLocalAddress(t)
	cfg := &Config{
		Namespace: "test",
		ConstLabels: map[string]string{
			"foo1":  "bar1",
			"code1": "one1",
		},
		ServerConfig: confighttp.ServerConfig{
			Endpoint: addr,
		},
		MetricExpiration: 120 * time.Minute,
	}

	factory := NewFactory()
	set := exportertest.NewNopSettings(metadata.Type)
	exp, err := factory.CreateMetrics(context.Background(), set, cfg)
	assert.NoError(t, err)

	t.Cleanup(func() {
		require.NoError(t, exp.Shutdown(context.Background()))
	})

	assert.NotNil(t, exp)

	require.NoError(t, exp.Start(context.Background(), componenttest.NewNopHost()))

	// Should accumulate multiple metrics from different targets
	assert.NoError(t, exp.ConsumeMetrics(context.Background(), metricBuilder(128, "metric_1_", "cpu-exporter", "localhost:8080")))
	assert.NoError(t, exp.ConsumeMetrics(context.Background(), metricBuilder(128, "metric_1_", "cpu-exporter", "localhost:8081")))

	for delta := 0; delta <= 20; delta += 10 {
		assert.NoError(t, exp.ConsumeMetrics(context.Background(), metricBuilder(int64(delta), "metric_2_", "cpu-exporter", "localhost:8080")))
		assert.NoError(t, exp.ConsumeMetrics(context.Background(), metricBuilder(int64(delta), "metric_2_", "cpu-exporter", "localhost:8081")))

		res, err1 := http.Get("http://" + addr + "/metrics")
		require.NoError(t, err1, "Failed to perform a scrape")

		assert.Equal(t, http.StatusOK, res.StatusCode, "Mismatched HTTP response status code")
		blob, _ := io.ReadAll(res.Body)
		_ = res.Body.Close()
		want := []string{
			`# HELP test_metric_1_this_one_there_where Extra ones`,
			`# TYPE test_metric_1_this_one_there_where counter`,
			fmt.Sprintf(`test_metric_1_this_one_there_where{arch="x86",code1="one1",foo1="bar1",instance="localhost:8080",job="cpu-exporter",os="windows",otel_scope_name="",otel_scope_schema_url="",otel_scope_version=""} %v`, 99+128),
			fmt.Sprintf(`test_metric_1_this_one_there_where{arch="x86",code1="one1",foo1="bar1",instance="localhost:8080",job="cpu-exporter",os="linux",otel_scope_name="",otel_scope_schema_url="",otel_scope_version=""} %v`, 100+128),
			fmt.Sprintf(`test_metric_1_this_one_there_where{arch="x86",code1="one1",foo1="bar1",instance="localhost:8081",job="cpu-exporter",os="windows",otel_scope_name="",otel_scope_schema_url="",otel_scope_version=""} %v`, 99+128),
			fmt.Sprintf(`test_metric_1_this_one_there_where{arch="x86",code1="one1",foo1="bar1",instance="localhost:8081",job="cpu-exporter",os="linux",otel_scope_name="",otel_scope_schema_url="",otel_scope_version=""} %v`, 100+128),
			`# HELP test_metric_2_this_one_there_where Extra ones`,
			`# TYPE test_metric_2_this_one_there_where counter`,
			fmt.Sprintf(`test_metric_2_this_one_there_where{arch="x86",code1="one1",foo1="bar1",instance="localhost:8080",job="cpu-exporter",os="windows",otel_scope_name="",otel_scope_schema_url="",otel_scope_version=""} %v`, 99+delta),
			fmt.Sprintf(`test_metric_2_this_one_there_where{arch="x86",code1="one1",foo1="bar1",instance="localhost:8080",job="cpu-exporter",os="linux",otel_scope_name="",otel_scope_schema_url="",otel_scope_version=""} %v`, 100+delta),
			fmt.Sprintf(`test_metric_2_this_one_there_where{arch="x86",code1="one1",foo1="bar1",instance="localhost:8081",job="cpu-exporter",os="windows",otel_scope_name="",otel_scope_schema_url="",otel_scope_version=""} %v`, 99+delta),
			fmt.Sprintf(`test_metric_2_this_one_there_where{arch="x86",code1="one1",foo1="bar1",instance="localhost:8081",job="cpu-exporter",os="linux",otel_scope_name="",otel_scope_schema_url="",otel_scope_version=""} %v`, 100+delta),
		}

		for _, w := range want {
			assert.Contains(t, string(blob), w, "Missing %v from response:\n%v", w, string(blob))
		}
	}

	// Expired metrics should be removed during first scrape
	exp.(*wrapMetricsExporter).exporter.collector.accumulator.(*lastValueAccumulator).metricExpiration = 1 * time.Millisecond
	time.Sleep(10 * time.Millisecond)

	res, err := http.Get("http://" + addr + "/metrics")
	require.NoError(t, err, "Failed to perform a scrape")

	assert.Equal(t, http.StatusOK, res.StatusCode, "Mismatched HTTP response status code")
	blob, _ := io.ReadAll(res.Body)
	_ = res.Body.Close()
	require.Emptyf(t, string(blob), "Metrics did not expire")
}

func TestPrometheusExporter_endToEnd(t *testing.T) {
	addr := testutil.GetAvailableLocalAddress(t)
	cfg := &Config{
		Namespace: "test",
		ConstLabels: map[string]string{
			"foo1":  "bar1",
			"code1": "one1",
		},
		ServerConfig: confighttp.ServerConfig{
			Endpoint: addr,
		},
		MetricExpiration: 120 * time.Minute,
	}

	factory := NewFactory()
	set := exportertest.NewNopSettings(metadata.Type)
	exp, err := factory.CreateMetrics(context.Background(), set, cfg)
	assert.NoError(t, err)

	t.Cleanup(func() {
		require.NoError(t, exp.Shutdown(context.Background()))
	})

	assert.NotNil(t, exp)

	require.NoError(t, exp.Start(context.Background(), componenttest.NewNopHost()))

	// Should accumulate multiple metrics
	assert.NoError(t, exp.ConsumeMetrics(context.Background(), metricBuilder(128, "metric_1_", "cpu-exporter", "localhost:8080")))

	for delta := 0; delta <= 20; delta += 10 {
		assert.NoError(t, exp.ConsumeMetrics(context.Background(), metricBuilder(int64(delta), "metric_2_", "cpu-exporter", "localhost:8080")))

		res, err1 := http.Get("http://" + addr + "/metrics")
		require.NoError(t, err1, "Failed to perform a scrape")

		assert.Equal(t, http.StatusOK, res.StatusCode, "Mismatched HTTP response status code")
		blob, _ := io.ReadAll(res.Body)
		_ = res.Body.Close()
		want := []string{
			`# HELP test_metric_1_this_one_there_where Extra ones`,
			`# TYPE test_metric_1_this_one_there_where counter`,
			fmt.Sprintf(`test_metric_1_this_one_there_where{arch="x86",code1="one1",foo1="bar1",instance="localhost:8080",job="cpu-exporter",os="windows",otel_scope_name="",otel_scope_schema_url="",otel_scope_version=""} %v`, 99+128),
			fmt.Sprintf(`test_metric_1_this_one_there_where{arch="x86",code1="one1",foo1="bar1",instance="localhost:8080",job="cpu-exporter",os="linux",otel_scope_name="",otel_scope_schema_url="",otel_scope_version=""} %v`, 100+128),
			`# HELP test_metric_2_this_one_there_where Extra ones`,
			`# TYPE test_metric_2_this_one_there_where counter`,
			fmt.Sprintf(`test_metric_2_this_one_there_where{arch="x86",code1="one1",foo1="bar1",instance="localhost:8080",job="cpu-exporter",os="windows",otel_scope_name="",otel_scope_schema_url="",otel_scope_version=""} %v`, 99+delta),
			fmt.Sprintf(`test_metric_2_this_one_there_where{arch="x86",code1="one1",foo1="bar1",instance="localhost:8080",job="cpu-exporter",os="linux",otel_scope_name="",otel_scope_schema_url="",otel_scope_version=""} %v`, 100+delta),
		}

		for _, w := range want {
			assert.Contains(t, string(blob), w, "Missing %v from response:\n%v", w, string(blob))
		}
	}

	// Expired metrics should be removed during first scrape
	exp.(*wrapMetricsExporter).exporter.collector.accumulator.(*lastValueAccumulator).metricExpiration = 1 * time.Millisecond
	time.Sleep(10 * time.Millisecond)

	res, err := http.Get("http://" + addr + "/metrics")
	require.NoError(t, err, "Failed to perform a scrape")

	assert.Equal(t, http.StatusOK, res.StatusCode, "Mismatched HTTP response status code")
	blob, _ := io.ReadAll(res.Body)
	_ = res.Body.Close()
	require.Emptyf(t, string(blob), "Metrics did not expire")
}

func TestPrometheusExporter_endToEndWithTimestamps(t *testing.T) {
	addr := testutil.GetAvailableLocalAddress(t)
	cfg := &Config{
		Namespace: "test",
		ConstLabels: map[string]string{
			"foo2":  "bar2",
			"code2": "one2",
		},
		ServerConfig: confighttp.ServerConfig{
			Endpoint: addr,
		},
		SendTimestamps:   true,
		MetricExpiration: 120 * time.Minute,
	}

	factory := NewFactory()
	set := exportertest.NewNopSettings(metadata.Type)
	exp, err := factory.CreateMetrics(context.Background(), set, cfg)
	assert.NoError(t, err)

	t.Cleanup(func() {
		require.NoError(t, exp.Shutdown(context.Background()))
	})

	assert.NotNil(t, exp)
	require.NoError(t, exp.Start(context.Background(), componenttest.NewNopHost()))

	// Should accumulate multiple metrics

	assert.NoError(t, exp.ConsumeMetrics(context.Background(), metricBuilder(128, "metric_1_", "node-exporter", "localhost:8080")))

	for delta := 0; delta <= 20; delta += 10 {
		assert.NoError(t, exp.ConsumeMetrics(context.Background(), metricBuilder(int64(delta), "metric_2_", "node-exporter", "localhost:8080")))

		res, err1 := http.Get("http://" + addr + "/metrics")
		require.NoError(t, err1, "Failed to perform a scrape")

		assert.Equal(t, http.StatusOK, res.StatusCode, "Mismatched HTTP response status code")
		blob, _ := io.ReadAll(res.Body)
		_ = res.Body.Close()
		want := []string{
			`# HELP test_metric_1_this_one_there_where Extra ones`,
			`# TYPE test_metric_1_this_one_there_where counter`,
			fmt.Sprintf(`test_metric_1_this_one_there_where{arch="x86",code2="one2",foo2="bar2",instance="localhost:8080",job="node-exporter",os="windows",otel_scope_name="",otel_scope_schema_url="",otel_scope_version=""} %v %v`, 99+128, 1543160298100+128000),
			fmt.Sprintf(`test_metric_1_this_one_there_where{arch="x86",code2="one2",foo2="bar2",instance="localhost:8080",job="node-exporter",os="linux",otel_scope_name="",otel_scope_schema_url="",otel_scope_version=""} %v %v`, 100+128, 1543160298100),
			`# HELP test_metric_2_this_one_there_where Extra ones`,
			`# TYPE test_metric_2_this_one_there_where counter`,
			fmt.Sprintf(`test_metric_2_this_one_there_where{arch="x86",code2="one2",foo2="bar2",instance="localhost:8080",job="node-exporter",os="windows",otel_scope_name="",otel_scope_schema_url="",otel_scope_version=""} %v %v`, 99+delta, 1543160298100+delta*1000),
			fmt.Sprintf(`test_metric_2_this_one_there_where{arch="x86",code2="one2",foo2="bar2",instance="localhost:8080",job="node-exporter",os="linux",otel_scope_name="",otel_scope_schema_url="",otel_scope_version=""} %v %v`, 100+delta, 1543160298100),
		}

		for _, w := range want {
			assert.Contains(t, string(blob), w, "Missing %v from response:\n%v", w, string(blob))
		}
	}

	// Expired metrics should be removed during first scrape
	exp.(*wrapMetricsExporter).exporter.collector.accumulator.(*lastValueAccumulator).metricExpiration = 1 * time.Millisecond
	time.Sleep(10 * time.Millisecond)

	res, err := http.Get("http://" + addr + "/metrics")
	require.NoError(t, err, "Failed to perform a scrape")

	assert.Equal(t, http.StatusOK, res.StatusCode, "Mismatched HTTP response status code")
	blob, _ := io.ReadAll(res.Body)
	_ = res.Body.Close()
	require.Emptyf(t, string(blob), "Metrics did not expire")
}

func TestPrometheusExporter_endToEndWithResource(t *testing.T) {
	addr := testutil.GetAvailableLocalAddress(t)
	cfg := &Config{
		Namespace: "test",
		ConstLabels: map[string]string{
			"foo2":  "bar2",
			"code2": "one2",
		},
		ServerConfig: confighttp.ServerConfig{
			Endpoint: addr,
		},
		SendTimestamps:   true,
		MetricExpiration: 120 * time.Minute,
		ResourceToTelemetrySettings: resourcetotelemetry.Settings{
			Enabled: true,
		},
	}

	factory := NewFactory()
	set := exportertest.NewNopSettings(metadata.Type)
	exp, err := factory.CreateMetrics(context.Background(), set, cfg)
	assert.NoError(t, err)

	t.Cleanup(func() {
		require.NoError(t, exp.Shutdown(context.Background()))
	})

	assert.NotNil(t, exp)
	require.NoError(t, exp.Start(context.Background(), componenttest.NewNopHost()))

	md := testdata.GenerateMetricsOneMetric()
	assert.NotNil(t, md)

	assert.NoError(t, exp.ConsumeMetrics(context.Background(), md))

	rsp, err := http.Get("http://" + addr + "/metrics")
	require.NoError(t, err, "Failed to perform a scrape")

	assert.Equal(t, http.StatusOK, rsp.StatusCode, "Mismatched HTTP response status code")

	blob, _ := io.ReadAll(rsp.Body)
	_ = rsp.Body.Close()

	want := []string{
		`# HELP test_counter_int`,
		`# TYPE test_counter_int counter`,
		`test_counter_int{code2="one2",foo2="bar2",label_1="label-value-1",otel_scope_name="",otel_scope_schema_url="",otel_scope_version="",resource_attr="resource-attr-val-1"} 123 1581452773000`,
		`test_counter_int{code2="one2",foo2="bar2",label_2="label-value-2",otel_scope_name="",otel_scope_schema_url="",otel_scope_version="",resource_attr="resource-attr-val-1"} 456 1581452773000`,
	}

	for _, w := range want {
		assert.Contains(t, string(blob), w, "Missing %v from response:\n%v", w, string(blob))
	}
}

func metricBuilder(delta int64, prefix, job, instance string) pmetric.Metrics {
	md := pmetric.NewMetrics()
	rms := md.ResourceMetrics().AppendEmpty()
	rms0 := md.ResourceMetrics().At(0)
	rms0.Resource().Attributes().PutStr(string(conventions.ServiceNameKey), job)
	rms0.Resource().Attributes().PutStr(string(conventions.ServiceInstanceIDKey), instance)

	ms := rms.ScopeMetrics().AppendEmpty().Metrics()

	m1 := ms.AppendEmpty()
	m1.SetName(prefix + "this/one/there(where)")
	m1.SetDescription("Extra ones")
	m1.SetUnit("1")
	d1 := m1.SetEmptySum()
	d1.SetIsMonotonic(true)
	d1.SetAggregationTemporality(pmetric.AggregationTemporalityCumulative)
	dp1 := d1.DataPoints().AppendEmpty()
	dp1.SetStartTimestamp(pcommon.NewTimestampFromTime(time.Unix(1543160298+delta, 100000090)))
	dp1.SetTimestamp(pcommon.NewTimestampFromTime(time.Unix(1543160298+delta, 100000997)))
	dp1.Attributes().PutStr("os", "windows")
	dp1.Attributes().PutStr("arch", "x86")
	dp1.SetIntValue(99 + delta)

	m2 := ms.AppendEmpty()
	m2.SetName(prefix + "this/one/there(where)")
	m2.SetDescription("Extra ones")
	m2.SetUnit("1")
	d2 := m2.SetEmptySum()
	d2.SetIsMonotonic(true)
	d2.SetAggregationTemporality(pmetric.AggregationTemporalityCumulative)
	dp2 := d2.DataPoints().AppendEmpty()
	dp2.SetStartTimestamp(pcommon.NewTimestampFromTime(time.Unix(1543160298, 100000090)))
	dp2.SetTimestamp(pcommon.NewTimestampFromTime(time.Unix(1543160298, 100000997)))
	dp2.Attributes().PutStr("os", "linux")
	dp2.Attributes().PutStr("arch", "x86")
	dp2.SetIntValue(100 + delta)

	return md
}<|MERGE_RESOLUTION|>--- conflicted
+++ resolved
@@ -106,11 +106,7 @@
 		},
 		ServerConfig: confighttp.ServerConfig{
 			Endpoint: addr,
-<<<<<<< HEAD
-			TLS: &configtls.ServerConfig{
-=======
 			TLS: configoptional.Some(configtls.ServerConfig{
->>>>>>> a69efa15
 				Config: configtls.Config{
 					CertFile: "./testdata/certs/server.crt",
 					KeyFile:  "./testdata/certs/server.key",
