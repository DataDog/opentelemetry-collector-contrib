--- conflicted
+++ resolved
@@ -154,15 +154,10 @@
 		cfg,
 		set,
 		pushMetricsFn,
-<<<<<<< HEAD
-		exporterhelper.WithTimeout(cfg.TimeoutSettings),
+		// explicitly disable since we rely on http.Client timeout logic.
+		exporterhelper.WithTimeout(exporterhelper.TimeoutSettings{Timeout: 0 * time.Second}),
 		// We use our own custom mechanism for retries, since we hit several endpoints.
 		exporterhelper.WithRetry(exporterhelper.RetrySettings{Enabled: false}),
-=======
-		// explicitly disable since we rely on http.Client timeout logic.
-		exporterhelper.WithTimeout(exporterhelper.TimeoutSettings{Timeout: 0 * time.Second}),
-		exporterhelper.WithRetry(cfg.RetrySettings),
->>>>>>> dd24470c
 		exporterhelper.WithQueue(cfg.QueueSettings),
 		exporterhelper.WithShutdown(func(context.Context) error {
 			cancel()
@@ -214,15 +209,10 @@
 		cfg,
 		set,
 		pushTracesFn,
-<<<<<<< HEAD
-		exporterhelper.WithTimeout(cfg.TimeoutSettings),
+		// explicitly disable since we rely on http.Client timeout logic.
+		exporterhelper.WithTimeout(exporterhelper.TimeoutSettings{Timeout: 0 * time.Second}),
 		// We don't do retries on traces because of deduping concerns on APM Events.
 		exporterhelper.WithRetry(exporterhelper.RetrySettings{Enabled: false}),
-=======
-		// explicitly disable since we rely on http.Client timeout logic.
-		exporterhelper.WithTimeout(exporterhelper.TimeoutSettings{Timeout: 0 * time.Second}),
-		exporterhelper.WithRetry(cfg.RetrySettings),
->>>>>>> dd24470c
 		exporterhelper.WithQueue(cfg.QueueSettings),
 		exporterhelper.WithShutdown(func(context.Context) error {
 			cancel()
