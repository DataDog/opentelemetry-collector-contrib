--- conflicted
+++ resolved
@@ -39,15 +39,12 @@
 			NameVal: typeStr,
 		},
 		API: APIConfig{Site: "datadoghq.com"},
-<<<<<<< HEAD
 		Metrics: MetricsConfig{
 			Percentiles: true,
 		},
 		Traces: TracesConfig{
 			SampleRate: 1,
 		},
-=======
->>>>>>> bb5e693d
 	}, cfg, "failed to create default config")
 
 	assert.NoError(t, configcheck.ValidateConfig(cfg))
