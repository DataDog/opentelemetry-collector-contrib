--- conflicted
+++ resolved
@@ -456,30 +456,6 @@
 				},
 			})
 
-<<<<<<< HEAD
-	s := newSupervisor(t, "healthcheck_port", map[string]string{
-		"url":          server.addr,
-		"storage_dir":  storageDir,
-		"local_config": filepath.Join("testdata", "collector", "healthcheck_config.yaml"),
-	})
-	t.Cleanup(s.Shutdown)
-	require.Nil(t, s.Start())
-
-	// Verify the collector runs eventually by pinging the healthcheck extension
-	require.Eventually(t, func() bool {
-		resp, err := http.DefaultClient.Get("http://localhost:13133")
-		if err != nil {
-			t.Logf("Failed healthcheck: %s", err)
-			return false
-		}
-		require.NoError(t, resp.Body.Close())
-		if resp.StatusCode >= 300 || resp.StatusCode < 200 {
-			t.Logf("Got non-2xx status code: %d", resp.StatusCode)
-			return false
-		}
-		return true
-	}, 3*time.Second, 100*time.Millisecond)
-=======
 			extraConfigData := map[string]string{
 				"url":          server.addr,
 				"storage_dir":  storageDir,
@@ -510,7 +486,6 @@
 				}
 				return true
 			}, 3*time.Second, 100*time.Millisecond)
->>>>>>> a69efa15
 
 			// Start the server and wait for the supervisor to connect
 			server.start()
@@ -644,11 +619,7 @@
 	require.NoError(t, err)
 
 	// fill env variables passed via parameters which are used in the collector config passed via config_files param
-<<<<<<< HEAD
-	s := newSupervisor(t, "exec_config", map[string]string{
-=======
 	s, _ := newSupervisor(t, "exec_config", map[string]string{
->>>>>>> a69efa15
 		"url":             server.addr,
 		"storage_dir":     storageDir,
 		"inputLogFile":    inputFile.Name(),
@@ -1347,13 +1318,9 @@
 	var confmapBuf bytes.Buffer
 	err = templ.Execute(
 		&confmapBuf,
-<<<<<<< HEAD
-		map[string]string{},
-=======
 		map[string]any{
 			"nopPipeline": nopPipeline,
 		},
->>>>>>> a69efa15
 	)
 	require.NoError(t, err)
 
@@ -1460,25 +1427,12 @@
 				},
 			})
 
-<<<<<<< HEAD
-	// Here we will wait for the supervisor connection to go away and come back.
-	// This helps us check that the restart logic is actually restarting the agent.
-	// Note: this also helps the data race detector confirm that access to the
-	// [Supervisor.lastHealthFromClient] has to be synchronized to prevent races.
-	waitForSupervisorConnection(server.supervisorConnected, false)
-	waitForSupervisorConnection(server.supervisorConnected, true)
-
-	server.sendToSupervisor(&protobufs.ServerToAgent{
-		Flags: uint64(protobufs.ServerToAgentFlags_ServerToAgentFlags_ReportFullState),
-	})
-=======
 			// Here we will wait for the supervisor connection to go away and come back.
 			// This helps us check that the restart logic is actually restarting the agent.
 			// Note: this also helps the data race detector confirm that access to the
 			// [Supervisor.lastHealthFromClient] has to be synchronized to prevent races.
 			waitForSupervisorConnection(server.supervisorConnected, false)
 			waitForSupervisorConnection(server.supervisorConnected, true)
->>>>>>> a69efa15
 
 			server.sendToSupervisor(&protobufs.ServerToAgent{
 				Flags: uint64(protobufs.ServerToAgentFlags_ServerToAgentFlags_ReportFullState),
@@ -1566,32 +1520,10 @@
 func TestSupervisorRestartsWithLastReceivedConfig(t *testing.T) {
 	modes := getTestModes()
 
-<<<<<<< HEAD
-	var agentConfig atomic.Value
-	var initialRemoteConfigStatus atomic.Value
-	initialServer := newOpAMPServer(
-		t,
-		defaultConnectingHandler,
-		types.ConnectionCallbacks{
-			OnMessage: func(_ context.Context, _ types.Connection, message *protobufs.AgentToServer) *protobufs.ServerToAgent {
-				if message.EffectiveConfig != nil {
-					config := message.EffectiveConfig.ConfigMap.ConfigMap[""]
-					if config != nil {
-						agentConfig.Store(string(config.Body))
-					}
-				}
-				if message.RemoteConfigStatus != nil {
-					initialRemoteConfigStatus.Store(message.RemoteConfigStatus)
-				}
-				return &protobufs.ServerToAgent{}
-			},
-		})
-=======
 	for _, mode := range modes {
 		t.Run(mode.name, func(t *testing.T) {
 			// Create a temporary directory to store the test config file.
 			tempDir := t.TempDir()
->>>>>>> a69efa15
 
 			var agentConfig atomic.Value
 			var initialRemoteConfigStatus atomic.Value
@@ -1623,20 +1555,6 @@
 				require.True(t, supervisorCfg.Agent.UseHUPConfigReload)
 			}
 
-<<<<<<< HEAD
-	simplePipelineCFG, simplePipelineHash, _, _ := createSimplePipelineCollectorConf(t)
-
-	initialServer.sendToSupervisor(&protobufs.ServerToAgent{
-		RemoteConfig: &protobufs.AgentRemoteConfig{
-			Config: &protobufs.AgentConfigMap{
-				ConfigMap: map[string]*protobufs.AgentConfigFile{
-					"": {Body: simplePipelineCFG.Bytes()},
-				},
-			},
-			ConfigHash: simplePipelineHash,
-		},
-	})
-=======
 			require.Nil(t, s.Start())
 
 			waitForSupervisorConnection(initialServer.supervisorConnected, true)
@@ -1653,7 +1571,6 @@
 					ConfigHash: hash,
 				},
 			})
->>>>>>> a69efa15
 
 			require.Eventually(t, func() bool {
 				// Check if the config file was written to the storage directory
@@ -1661,37 +1578,6 @@
 				return err == nil
 			}, 5*time.Second, 250*time.Millisecond, "Config file was not written to persistent storage directory")
 
-<<<<<<< HEAD
-	// wait for remote config status to be applied
-	require.Eventually(t, func() bool {
-		status := initialRemoteConfigStatus.Load().(*protobufs.RemoteConfigStatus)
-		return status != nil && status.Status == protobufs.RemoteConfigStatuses_RemoteConfigStatuses_APPLIED && bytes.Equal(status.LastRemoteConfigHash, simplePipelineHash)
-	}, 20*time.Second, 500*time.Millisecond, "Initial remote config never became applied")
-
-	agentConfig.Store("")
-	s.Shutdown()
-	initialServer.shutdown()
-
-	var remoteConfigStatus atomic.Value
-	newServer := newOpAMPServer(
-		t,
-		defaultConnectingHandler,
-		types.ConnectionCallbacks{
-			OnMessage: func(_ context.Context, _ types.Connection, message *protobufs.AgentToServer) *protobufs.ServerToAgent {
-				if message.EffectiveConfig != nil {
-					config := message.EffectiveConfig.ConfigMap.ConfigMap[""]
-					if config != nil {
-						agentConfig.Store(string(config.Body))
-					}
-				}
-				if message.RemoteConfigStatus != nil {
-					remoteConfigStatus.Store(message.RemoteConfigStatus)
-				}
-				return &protobufs.ServerToAgent{}
-			},
-		})
-	defer newServer.shutdown()
-=======
 			agentConfig.Store("")
 			s.Shutdown()
 			initialServer.shutdown()
@@ -1711,7 +1597,6 @@
 					},
 				})
 			defer newServer.shutdown()
->>>>>>> a69efa15
 
 			extraConfigData["url"] = newServer.addr
 			s1, supervisorCfg := newSupervisor(t, "persistence", extraConfigData)
@@ -1728,27 +1613,12 @@
 				Flags: uint64(protobufs.ServerToAgentFlags_ServerToAgentFlags_ReportFullState),
 			})
 
-<<<<<<< HEAD
-	// verify that the supervisor reports the existing remote config status
-	require.Eventually(t, func() bool {
-		status := remoteConfigStatus.Load().(*protobufs.RemoteConfigStatus)
-		return status != nil && status.Status == protobufs.RemoteConfigStatuses_RemoteConfigStatuses_APPLIED && bytes.Equal(status.LastRemoteConfigHash, simplePipelineHash)
-	}, 20*time.Second, 500*time.Millisecond, "Remote config status never became applied")
-
-	// Check that the new Supervisor instance starts with the configuration from the last received remote config
-	require.Eventually(t, func() bool {
-		loadedConfig, ok := agentConfig.Load().(string)
-		if !ok {
-			return false
-		}
-=======
 			// Check that the new Supervisor instance starts with the configuration from the last received remote config
 			require.Eventually(t, func() bool {
 				loadedConfig, ok := agentConfig.Load().(string)
 				if !ok {
 					return false
 				}
->>>>>>> a69efa15
 
 				return strings.Contains(loadedConfig, "filelog")
 			}, 10*time.Second, 500*time.Millisecond, "Collector was not started with the last received remote config")
@@ -1971,11 +1841,7 @@
 			},
 		})
 
-<<<<<<< HEAD
-	s := newSupervisor(t, "healthcheck_port", map[string]string{
-=======
 	s, _ := newSupervisor(t, "healthcheck_port", map[string]string{
->>>>>>> a69efa15
 		"url": server.addr,
 	})
 
