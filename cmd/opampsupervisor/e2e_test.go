--- conflicted
+++ resolved
@@ -385,53 +385,6 @@
 	}
 }
 
-<<<<<<< HEAD
-func TestSupervisorStartsCollectorWithLocalConfigOnly(t *testing.T) {
-	connected := atomic.Bool{}
-	server := newOpAMPServer(t, defaultConnectingHandler, types.ConnectionCallbacks{
-		OnConnected: func(_ context.Context, _ types.Connection) {
-			connected.Store(true)
-		},
-	})
-
-	cfg, _, inputFile, outputFile := createSimplePipelineCollectorConf(t)
-
-	collectorConfigDir := t.TempDir()
-	cfgFile, err := os.CreateTemp(collectorConfigDir, "config_*.yaml")
-	t.Cleanup(func() { cfgFile.Close() })
-	require.NoError(t, err)
-
-	_, err = cfgFile.Write(cfg.Bytes())
-	require.NoError(t, err)
-
-	storageDir := t.TempDir()
-
-	s := newSupervisor(t, "basic", map[string]string{
-		"url":          server.addr,
-		"storage_dir":  storageDir,
-		"local_config": cfgFile.Name(),
-	})
-	t.Cleanup(s.Shutdown)
-	require.NoError(t, s.Start())
-
-	waitForSupervisorConnection(server.supervisorConnected, true)
-	require.True(t, connected.Load(), "Supervisor failed to connect")
-
-	require.EventuallyWithTf(t, func(c *assert.CollectT) {
-		require.Contains(c, getAgentLogs(t, storageDir), "Connected to the OpAMP server")
-	}, 10*time.Second, 500*time.Millisecond, "Collector did not connected to the OpAMP server")
-
-	n, err := inputFile.WriteString("{\"body\":\"hello, world\"}\n")
-	require.NotZero(t, n, "Could not write to input file")
-	require.NoError(t, err)
-
-	require.Eventually(t, func() bool {
-		logRecord := make([]byte, 1024)
-		n, _ := outputFile.Read(logRecord)
-
-		return n != 0
-	}, 10*time.Second, 500*time.Millisecond, "Log never appeared in output")
-=======
 func TestSupervisorStartsCollectorWithNoPipelineConfig(t *testing.T) {
 	modes := getTestModes()
 
@@ -480,7 +433,6 @@
 			}, 10*time.Second, 500*time.Millisecond, "Collector did not connected to the OpAMP server")
 		})
 	}
->>>>>>> a2125899
 }
 
 func TestSupervisorStartsCollectorWithNoOpAMPServerWithNoLastRemoteConfig(t *testing.T) {
