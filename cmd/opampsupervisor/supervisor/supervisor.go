// Copyright The OpenTelemetry Authors
// SPDX-License-Identifier: Apache-2.0

package supervisor

import (
	"bufio"
	"bytes"
	"context"
	"crypto/tls"
	_ "embed"
	"errors"
	"fmt"
	"net"
	"net/http"
	"net/url"
	"os"
	"path/filepath"
	"slices"
	"sort"
	"strings"
	"sync"
	"sync/atomic"
	"text/template"
	"time"

	"github.com/google/uuid"
	"github.com/knadh/koanf/maps"
	"github.com/knadh/koanf/parsers/yaml"
	"github.com/knadh/koanf/providers/rawbytes"
	"github.com/knadh/koanf/v2"
	"github.com/open-telemetry/opamp-go/client"
	"github.com/open-telemetry/opamp-go/client/types"
	"github.com/open-telemetry/opamp-go/protobufs"
	"github.com/open-telemetry/opamp-go/server"
	serverTypes "github.com/open-telemetry/opamp-go/server/types"
	"go.opentelemetry.io/collector/component"
	"go.opentelemetry.io/collector/config/configopaque"
	"go.opentelemetry.io/collector/config/configtelemetry"
	"go.opentelemetry.io/collector/config/configtls"
	"go.opentelemetry.io/collector/pdata/pcommon"
	"go.opentelemetry.io/contrib/bridges/otelzap"
	telemetryconfig "go.opentelemetry.io/contrib/otelconf/v0.3.0"
	"go.opentelemetry.io/otel/codes"
	"go.opentelemetry.io/otel/log"
	semconv "go.opentelemetry.io/otel/semconv/v1.21.0"
	"go.opentelemetry.io/otel/trace"
	"go.uber.org/multierr"
	"go.uber.org/zap"
	"go.uber.org/zap/zapcore"
	"google.golang.org/protobuf/proto"

	"github.com/open-telemetry/opentelemetry-collector-contrib/cmd/opampsupervisor/supervisor/commander"
	"github.com/open-telemetry/opentelemetry-collector-contrib/cmd/opampsupervisor/supervisor/config"
)

var (
	//go:embed templates/nooppipeline.yaml
	noopPipelineTpl string

	//go:embed templates/extratelemetryconfig.yaml
	extraConfigTpl string

	//go:embed templates/opampextension.yaml
	opampextensionTpl string

	//go:embed templates/owntelemetry.yaml
	ownTelemetryTpl string

	lastRecvRemoteConfigFile       = "last_recv_remote_config.dat"
	lastRecvOwnTelemetryConfigFile = "last_recv_own_telemetry_config.dat"

	errNonMatchingInstanceUID = errors.New("received collector instance UID does not match expected UID set by the supervisor")
)

const (
	persistentStateFileName     = "persistent_state.yaml"
	agentConfigFileName         = "effective.yaml"
	AllowNoPipelinesFeatureGate = "service.AllowNoPipelines"
)

const maxBufferedCustomMessages = 10

type configState struct {
	// Supervisor-assembled config to be given to the Collector.
	mergedConfig string
	// true if the server provided configmap was empty
	configMapIsEmpty bool
}

func (c *configState) equal(other *configState) bool {
	return other.mergedConfig == c.mergedConfig && other.configMapIsEmpty == c.configMapIsEmpty
}

type agentStartStatus string

var (
	agentStarting    agentStartStatus = "starting"
	agentNotStarting agentStartStatus = "notStarting"
)

type telemetrySettings struct {
	component.TelemetrySettings
	loggerProvider log.LoggerProvider
}

// Supervisor implements supervising of OpenTelemetry Collector and uses OpAMPClient
// to work with an OpAMP Server.
type Supervisor struct {
	pidProvider pidProvider

	// Commander that starts/stops the Agent process.
	commander *commander.Commander

<<<<<<< HEAD
	startedAt time.Time

=======
>>>>>>> a69efa15
	// Supervisor's own config.
	config config.Supervisor

	agentDescription    *atomic.Value
	availableComponents *atomic.Value

	// Supervisor's persistent state
	persistentState *persistentState

	noopPipelineTemplate         *template.Template
	opampextensionTemplate       *template.Template
	extraTelemetryConfigTemplate *template.Template
	ownTelemetryTemplate         *template.Template

	agentConn *atomic.Value

	// A config section to be added to the Collector's config to fetch its own telemetry.
	// TODO: store this persistently so that when starting we can compose the effective
	// config correctly.
	// https://github.com/open-telemetry/opentelemetry-collector-contrib/issues/21078
<<<<<<< HEAD
	agentConfigOwnMetricsSection *atomic.Value
=======
	agentConfigOwnTelemetrySection *atomic.Value
>>>>>>> a69efa15

	// Internal config state for agent use. See the [configState] struct for more details.
	cfgState *atomic.Value

	// Final effective config of the Collector.
	effectiveConfig *atomic.Value

	// Last received remote config.
	remoteConfig *protobufs.AgentRemoteConfig

	// A channel to indicate there is a new config to apply.
	hasNewConfig chan struct{}
	// configApplyTimeout is the maximum time to wait for the agent to apply a new config.
	// After this time passes without the agent reporting health as OK, the agent is considered unhealthy.
	configApplyTimeout time.Duration
	// lastHealthFromClient is the last health status of the agent received from the client.
	lastHealthFromClient atomic.Pointer[protobufs.ComponentHealth]

	// The OpAMP client to connect to the OpAMP Server.
	opampClient client.OpAMPClient

	doneChan chan struct{}
	agentWG  sync.WaitGroup

	customMessageToServer chan *protobufs.CustomMessage
	customMessageWG       sync.WaitGroup

	// agentReady is true if the agent has started and is fully ready.
	agentReady atomic.Bool
	// agentReadyChan is a channel that can be used to wait for the agent to
	// start in case [agentReady] is false.
	agentReadyChan chan struct{}

	// agentRestarting is true if the agent is restarting.
	agentRestarting atomic.Bool

	// The OpAMP server to communicate with the Collector's OpAMP extension
	opampServer     server.OpAMPServer
	opampServerPort int

	telemetrySettings telemetrySettings

	featureGates map[string]struct{}
}

func NewSupervisor(logger *zap.Logger, cfg config.Supervisor) (*Supervisor, error) {
	s := &Supervisor{
		pidProvider:                    defaultPIDProvider{},
		hasNewConfig:                   make(chan struct{}, 1),
		agentConfigOwnTelemetrySection: &atomic.Value{},
		cfgState:                       &atomic.Value{},
		effectiveConfig:                &atomic.Value{},
		agentDescription:               &atomic.Value{},
		availableComponents:            &atomic.Value{},
		doneChan:                       make(chan struct{}),
		customMessageToServer:          make(chan *protobufs.CustomMessage, maxBufferedCustomMessages),
		agentConn:                      &atomic.Value{},
		featureGates:                   map[string]struct{}{},
		agentReady:                     atomic.Bool{},
		agentReadyChan:                 make(chan struct{}, 1),
	}
	if err := s.createTemplates(); err != nil {
		return nil, err
	}

	telSettings, err := initTelemetrySettings(logger, cfg.Telemetry)
	if err != nil {
		return nil, err
	}
	s.telemetrySettings = telSettings

	if err := cfg.Validate(); err != nil {
		return nil, fmt.Errorf("error validating config: %w", err)
	}
	s.config = cfg

	if err := os.MkdirAll(s.config.Storage.Directory, 0o700); err != nil {
		return nil, fmt.Errorf("error creating storage dir: %w", err)
	}

	s.configApplyTimeout = s.config.Agent.ConfigApplyTimeout

	return s, nil
}

func initTelemetrySettings(logger *zap.Logger, cfg config.Telemetry) (telemetrySettings, error) {
	readers := cfg.Metrics.Readers
	if cfg.Metrics.Level == configtelemetry.LevelNone {
		readers = []telemetryconfig.MetricReader{}
	}

	pcommonRes := pcommon.NewResource()
	for k, v := range cfg.Resource {
		pcommonRes.Attributes().PutStr(k, *v)
	}

	if _, ok := cfg.Resource[string(semconv.ServiceNameKey)]; !ok {
		pcommonRes.Attributes().PutStr(string(semconv.ServiceNameKey), "opamp-supervisor")
	}

	if _, ok := cfg.Resource[string(semconv.ServiceInstanceIDKey)]; !ok {
		instanceUUID, _ := uuid.NewRandom()
		instanceID := instanceUUID.String()
		pcommonRes.Attributes().PutStr(string(semconv.ServiceInstanceIDKey), instanceID)
	}

	// TODO currently we do not have the build info containing the version available to set semconv.ServiceVersionKey

	var attrs []telemetryconfig.AttributeNameValue
	for k, v := range pcommonRes.Attributes().All() {
		attrs = append(attrs, telemetryconfig.AttributeNameValue{Name: k, Value: v.Str()})
	}

	sch := semconv.SchemaURL

	ctx := context.Background()

	sdk, err := telemetryconfig.NewSDK(
		telemetryconfig.WithContext(ctx),
		telemetryconfig.WithOpenTelemetryConfiguration(
			telemetryconfig.OpenTelemetryConfiguration{
				MeterProvider: &telemetryconfig.MeterProvider{
					Readers: readers,
				},
				TracerProvider: &telemetryconfig.TracerProvider{
					Processors: cfg.Traces.Processors,
				},
				LoggerProvider: &telemetryconfig.LoggerProvider{
					Processors: cfg.Logs.Processors,
				},
				Resource: &telemetryconfig.Resource{
					SchemaUrl:  &sch,
					Attributes: attrs,
				},
			},
		),
	)
	if err != nil {
		return telemetrySettings{}, err
	}

	var lp log.LoggerProvider
	if len(cfg.Logs.Processors) > 0 {
		lp = sdk.LoggerProvider()
		logger = logger.WithOptions(zap.WrapCore(func(c zapcore.Core) zapcore.Core {
			core, err := zapcore.NewIncreaseLevelCore(zapcore.NewTee(
				c,
				otelzap.NewCore("github.com/open-telemetry/opentelemetry-collector-contrib/cmd/opampsupervisor",
					otelzap.WithLoggerProvider(lp),
				),
			), zap.NewAtomicLevelAt(cfg.Logs.Level))
			if err != nil {
				panic(err)
			}
			return core
		}))
	}

	return telemetrySettings{
		component.TelemetrySettings{
			Logger:         logger,
			TracerProvider: sdk.TracerProvider(),
			MeterProvider:  sdk.MeterProvider(),
			Resource:       pcommonRes,
		},
		lp,
	}, nil
}

func (s *Supervisor) Start() error {
	var err error
	s.persistentState, err = loadOrCreatePersistentState(s.persistentStateFilePath(), s.telemetrySettings.Logger)
	if err != nil {
		return err
	}

	if err = s.getFeatureGates(); err != nil {
		return fmt.Errorf("could not get feature gates from the Collector: %w", err)
	}

	if err = s.getBootstrapInfo(); err != nil {
		return fmt.Errorf("could not get bootstrap info from the Collector: %w", err)
	}

	s.telemetrySettings.Logger.Info("Supervisor starting",
		zap.String("id", s.persistentState.InstanceID.String()))

	if err = s.startOpAMP(); err != nil {
		return fmt.Errorf("cannot start OpAMP client: %w", err)
	}

	err = s.loadAndWriteInitialMergedConfig()
	if err != nil {
		return fmt.Errorf("failed loading initial config: %w", err)
	}

	s.commander, err = commander.NewCommander(
		s.telemetrySettings.Logger,
		s.config.Storage.Directory,
		s.config.Agent,
		"--config", s.agentConfigFilePath(),
	)
	if err != nil {
		return err
	}

	s.agentWG.Add(1)
	go func() {
		defer s.agentWG.Done()
		s.runAgentProcess()
	}()

	s.customMessageWG.Add(1)
	go func() {
		defer s.customMessageWG.Done()
		s.forwardCustomMessagesToServerLoop()
	}()

	return nil
}

func (s *Supervisor) getFeatureGates() error {
	cmd, err := commander.NewCommander(
		s.telemetrySettings.Logger,
		s.config.Storage.Directory,
		s.config.Agent,
		"featuregate",
	)
	if err != nil {
		return err
	}

	stdout, _, err := cmd.StartOneShot()
	if err != nil {
		return err
	}
	scanner := bufio.NewScanner(bytes.NewBuffer(stdout))

	// First line only contains headers, discard it.
	_ = scanner.Scan()
	for scanner.Scan() {
		line := scanner.Text()
		i := strings.Index(line, " ")
		flag := line[0:i]

		if flag == AllowNoPipelinesFeatureGate {
			s.featureGates[AllowNoPipelinesFeatureGate] = struct{}{}
		}
	}
	if err := scanner.Err(); err != nil {
		fmt.Fprintln(os.Stderr, "reading standard input:", err)
	}

	return nil
}

func (s *Supervisor) createTemplates() error {
	var err error

	if s.noopPipelineTemplate, err = template.New("nooppipeline").Parse(noopPipelineTpl); err != nil {
		return err
	}
	if s.extraTelemetryConfigTemplate, err = template.New("extratelemetryconfig").Parse(extraConfigTpl); err != nil {
		return err
	}
	if s.opampextensionTemplate, err = template.New("opampextension").Parse(opampextensionTpl); err != nil {
		return err
	}
	if s.ownTelemetryTemplate, err = template.New("owntelemetry").Parse(ownTelemetryTpl); err != nil {
		return err
	}

	return nil
}

// getBootstrapInfo obtains the Collector's agent description by
// starting a Collector with a specific config that only starts
// an OpAMP extension, obtains the agent description, then
// shuts down the Collector. This only needs to happen
// once per Collector binary.
func (s *Supervisor) getBootstrapInfo() (err error) {
	_, span := s.getTracer().Start(context.Background(), "GetBootstrapInfo")
	defer span.End()
	s.opampServerPort, err = s.getSupervisorOpAMPServerPort()
	if err != nil {
		span.SetStatus(codes.Error, fmt.Sprintf("Could not get supervisor opamp service port: %v", err))
		return err
	}

	bootstrapConfig, err := s.composeNoopConfig()
	if err != nil {
		span.SetStatus(codes.Error, fmt.Sprintf("Could not compose noop config config: %v", err))
		return err
	}

	err = os.WriteFile(s.agentConfigFilePath(), bootstrapConfig, 0o600)
	if err != nil {
		span.SetStatus(codes.Error, fmt.Sprintf("Failed to write agent config: %v", err))
		return fmt.Errorf("failed to write agent config: %w", err)
	}

	srv := server.New(newLoggerFromZap(s.telemetrySettings.Logger, "opamp-server"))

	done := make(chan error, 1)
	var connected atomic.Bool
	var doneReported atomic.Bool

	// Start a one-shot server to get the Collector's agent description
	// and available components using the Collector's OpAMP extension.
	err = srv.Start(flattenedSettings{
		endpoint: fmt.Sprintf("localhost:%d", s.opampServerPort),
		onConnecting: func(_ *http.Request) (bool, int) {
			connected.Store(true)
			return true, http.StatusOK
		},
		onMessage: func(_ serverTypes.Connection, message *protobufs.AgentToServer) *protobufs.ServerToAgent {
			response := &protobufs.ServerToAgent{}
			if message.GetAvailableComponents() != nil {
				s.setAvailableComponents(message.AvailableComponents)
			}

			if message.AgentDescription != nil {
				instanceIDSeen := false
				s.setAgentDescription(message.AgentDescription)
				identAttr := message.AgentDescription.IdentifyingAttributes

				for _, attr := range identAttr {
					if attr.Key == string(semconv.ServiceInstanceIDKey) {
						if attr.Value.GetStringValue() != s.persistentState.InstanceID.String() {
							done <- fmt.Errorf(
								"the Collector's instance ID (%s) does not match with the instance ID set by the Supervisor (%s): %w",
								attr.Value.GetStringValue(),
								s.persistentState.InstanceID.String(),
								errNonMatchingInstanceUID,
							)
							return response
						}
						instanceIDSeen = true
					}
				}

				if !instanceIDSeen {
					done <- errors.New("the Collector did not specify an instance ID in its AgentDescription message")
					return response
				}
			}

			// agent description must be defined
			_, ok := s.agentDescription.Load().(*protobufs.AgentDescription)
			if !ok {
				return response
			}

			// if available components have not been reported, agent description is sufficient to continue
			availableComponents, availableComponentsOk := s.availableComponents.Load().(*protobufs.AvailableComponents)
			if availableComponentsOk {
				// must have a full list of components if available components have been reported
				if availableComponents.GetComponents() != nil {
					if !doneReported.Load() {
						done <- nil
						doneReported.Store(true)
					}
				} else {
					// if we don't have a full component list, ask for it
					response.Flags = uint64(protobufs.ServerToAgentFlags_ServerToAgentFlags_ReportAvailableComponents)
				}
				return response
			}

			// need to only report done once, not on each message - otherwise, we get a hung thread
			if !doneReported.Load() {
				done <- nil
				doneReported.Store(true)
			}

			return response
		},
	}.toServerSettings())
	if err != nil {
		span.SetStatus(codes.Error, fmt.Sprintf("Could not start OpAMP server: %v", err))
		return err
	}

	defer func() {
		if stopErr := srv.Stop(context.Background()); stopErr != nil {
			err = errors.Join(err, fmt.Errorf("error when stopping the opamp server: %w", stopErr))
		}
	}()

	flags := []string{
		"--config", s.agentConfigFilePath(),
	}
	featuregateFlag := s.getFeatureGateFlag()
	if len(featuregateFlag) > 0 {
		flags = append(flags, featuregateFlag...)
	}
	cmd, err := commander.NewCommander(
		s.telemetrySettings.Logger,
		s.config.Storage.Directory,
		s.config.Agent,
		flags...,
	)
	if err != nil {
		span.SetStatus(codes.Error, fmt.Sprintf("Could not start Agent: %v", err))
		return err
	}

	if err = cmd.Start(context.Background()); err != nil {
		span.SetStatus(codes.Error, fmt.Sprintf("Could not start Agent: %v", err))
		return err
	}

	defer func() {
		if stopErr := cmd.Stop(context.Background()); stopErr != nil {
			err = errors.Join(err, fmt.Errorf("error when stopping the collector: %w", stopErr))
		}
	}()

	select {
	case <-time.After(s.config.Agent.BootstrapTimeout):
		if connected.Load() {
			msg := "collector connected but never responded with an AgentDescription message"
			span.SetStatus(codes.Error, msg)
			return errors.New(msg)
		} else {
			msg := "collector's OpAMP client never connected to the Supervisor"
			span.SetStatus(codes.Error, msg)
			return errors.New(msg)
		}
	case err = <-done:
		if errors.Is(err, errNonMatchingInstanceUID) {
			// try to report the issue to the OpAMP server
			if startOpAMPErr := s.startOpAMPClient(); startOpAMPErr == nil {
				defer func(s *Supervisor) {
					if stopErr := s.stopOpAMPClient(); stopErr != nil {
						s.telemetrySettings.Logger.Error("Could not stop OpAmp client", zap.Error(stopErr))
					}
				}(s)
				if healthErr := s.opampClient.SetHealth(&protobufs.ComponentHealth{
					Healthy:   false,
					LastError: err.Error(),
				}); healthErr != nil {
					s.telemetrySettings.Logger.Error("Could not report health to OpAMP server", zap.Error(healthErr))
				}
			} else {
				s.telemetrySettings.Logger.Error("Could not start OpAMP client to report health to server", zap.Error(startOpAMPErr))
			}
		}
		if err != nil {
			s.telemetrySettings.Logger.Error("Could not complete bootstrap", zap.Error(err))
			span.SetStatus(codes.Error, err.Error())
		} else {
			span.SetStatus(codes.Ok, "")
		}
		return err
	}
}

func (s *Supervisor) startOpAMP() error {
	if err := s.startOpAMPClient(); err != nil {
		return err
	}

	if err := s.startOpAMPServer(); err != nil {
		return err
	}

	return nil
}

func (s *Supervisor) startOpAMPClient() error {
	// determine if we need to load a TLS config or not
	var tlsConfig *tls.Config
	parsedURL, err := url.Parse(s.config.Server.Endpoint)
	if err != nil {
		return fmt.Errorf("parse server endpoint: %w", err)
	}
	if parsedURL.Scheme == "wss" || parsedURL.Scheme == "https" {
		tlsConfig, err = s.config.Server.TLS.LoadTLSConfig(context.Background())
		if err != nil {
			return err
		}
	}
	logger := newLoggerFromZap(s.telemetrySettings.Logger, "opamp-client")
	switch parsedURL.Scheme {
	case "ws", "wss":
		s.opampClient = client.NewWebSocket(logger)
	case "http", "https":
		s.opampClient = client.NewHTTP(logger)
	default:
		return fmt.Errorf("unsupported scheme in server endpoint: %q", parsedURL.Scheme)
	}

	s.telemetrySettings.Logger.Debug("Connecting to OpAMP server...", zap.String("endpoint", s.config.Server.Endpoint), zap.Any("headers", s.config.Server.Headers))
	settings := types.StartSettings{
		OpAMPServerURL:     s.config.Server.Endpoint,
		Header:             s.config.Server.Headers,
		TLSConfig:          tlsConfig,
		InstanceUid:        types.InstanceUid(s.persistentState.InstanceID),
		RemoteConfigStatus: s.persistentState.GetLastRemoteConfigStatus(),
		Callbacks: types.Callbacks{
			OnConnect: func(_ context.Context) {
				s.telemetrySettings.Logger.Info("Connected to the server.")
			},
			OnConnectFailed: func(_ context.Context, err error) {
				s.telemetrySettings.Logger.Error("Failed to connect to the server", zap.Error(err))
			},
			OnError: func(_ context.Context, err *protobufs.ServerErrorResponse) {
				s.telemetrySettings.Logger.Error("Server returned an error response", zap.String("message", err.ErrorMessage))
			},
			OnMessage: s.onMessage,
			OnOpampConnectionSettings: func(ctx context.Context, settings *protobufs.OpAMPConnectionSettings) error {
				//nolint:errcheck
				go s.onOpampConnectionSettings(ctx, settings)
				return nil
			},
			OnCommand: func(_ context.Context, command *protobufs.ServerToAgentCommand) error {
				cmdType := command.GetType()
				if *cmdType.Enum() == protobufs.CommandType_CommandType_Restart {
					return s.handleRestartCommand()
				}
				return nil
			},
			SaveRemoteConfigStatus: func(_ context.Context, _ *protobufs.RemoteConfigStatus) {
				// TODO: https://github.com/open-telemetry/opentelemetry-collector-contrib/issues/21079
			},
			GetEffectiveConfig: func(_ context.Context) (*protobufs.EffectiveConfig, error) {
				return s.createEffectiveConfigMsg(), nil
			},
		},
		Capabilities: s.config.Capabilities.SupportedCapabilities(),
	}
	ad := s.agentDescription.Load().(*protobufs.AgentDescription)
	if err = s.opampClient.SetAgentDescription(ad); err != nil {
		return err
	}

	if err = s.opampClient.SetHealth(&protobufs.ComponentHealth{Healthy: false}); err != nil {
		return err
	}

	if ac, ok := s.availableComponents.Load().(*protobufs.AvailableComponents); ok && ac != nil {
		if err = s.opampClient.SetAvailableComponents(ac); err != nil {
			return err
		}
	}

	s.telemetrySettings.Logger.Debug("Starting OpAMP client...")
	if err = s.opampClient.Start(context.Background(), settings); err != nil {
		return err
	}
	s.telemetrySettings.Logger.Debug("OpAMP client started.")

	return nil
}

// startOpAMPServer starts an OpAMP server that will communicate
// with an OpAMP extension running inside a Collector to receive
// data from inside the Collector. The internal server's lifetime is not
// matched to the Collector's process, but may be restarted
// depending on information received by the Supervisor from the remote
// OpAMP server.
func (s *Supervisor) startOpAMPServer() error {
	s.opampServer = server.New(newLoggerFromZap(s.telemetrySettings.Logger, "opamp-server"))

	var err error
	s.opampServerPort, err = s.getSupervisorOpAMPServerPort()
	if err != nil {
		return err
	}

	s.telemetrySettings.Logger.Debug("Starting OpAMP server...")

	connected := &atomic.Bool{}

	err = s.opampServer.Start(flattenedSettings{
		endpoint: fmt.Sprintf("localhost:%d", s.opampServerPort),
		onConnecting: func(_ *http.Request) (bool, int) {
			// Only allow one agent to be connected the this server at a time.
			alreadyConnected := connected.Swap(true)
			return !alreadyConnected, http.StatusConflict
		},
		onMessage: s.handleAgentOpAMPMessage,
		onConnectionClose: func(_ serverTypes.Connection) {
			connected.Store(false)
		},
	}.toServerSettings())
	if err != nil {
		return err
	}

	s.telemetrySettings.Logger.Debug("OpAMP server started.")

	return nil
}

func (s *Supervisor) handleAgentOpAMPMessage(conn serverTypes.Connection, message *protobufs.AgentToServer) *protobufs.ServerToAgent {
	s.agentConn.Store(conn)

	s.telemetrySettings.Logger.Debug("Received OpAMP message from the agent")
	if message.AgentDescription != nil {
		s.setAgentDescription(message.AgentDescription)
	}

	if message.EffectiveConfig != nil {
		if cfg, ok := message.EffectiveConfig.GetConfigMap().GetConfigMap()[""]; ok {
			s.telemetrySettings.Logger.Debug("Received effective config from agent")
			s.effectiveConfig.Store(string(cfg.Body))
			err := s.opampClient.UpdateEffectiveConfig(context.Background())
			if err != nil {
				s.telemetrySettings.Logger.Error("The OpAMP client failed to update the effective config", zap.Error(err))
			}
		} else {
			s.telemetrySettings.Logger.Error("Got effective config message, but the instance config was not present. Ignoring effective config.")
		}
	}

	// Proxy client capabilities to server
	if message.CustomCapabilities != nil {
		err := s.opampClient.SetCustomCapabilities(message.CustomCapabilities)
		if err != nil {
			s.telemetrySettings.Logger.Error("Failed to send custom capabilities to OpAMP server")
		}
	}

	// Proxy agent custom messages to server
	if message.CustomMessage != nil {
		select {
		case s.customMessageToServer <- message.CustomMessage:
		default:
			s.telemetrySettings.Logger.Warn(
				"Buffer full, skipping forwarding custom message to server",
				zap.String("capability", message.CustomMessage.Capability),
				zap.String("type", message.CustomMessage.Type),
			)
		}
	}

	if message.Health != nil {
		s.telemetrySettings.Logger.Debug("Received health status from agent", zap.Bool("healthy", message.Health.Healthy))
		s.lastHealthFromClient.Store(message.Health)
		err := s.opampClient.SetHealth(message.Health)
		if err != nil {
			s.telemetrySettings.Logger.Error("Could not report health to OpAMP server", zap.Error(err))
		}
<<<<<<< HEAD
=======
		if !s.agentReady.Load() && message.Health.Healthy {
			s.markAgentReady()
		}
>>>>>>> a69efa15
	}

	return &protobufs.ServerToAgent{}
}

func (s *Supervisor) forwardCustomMessagesToServerLoop() {
	for {
		select {
		case cm := <-s.customMessageToServer:
			for {
				sendingChan, err := s.opampClient.SendCustomMessage(cm)
				switch {
				case errors.Is(err, types.ErrCustomMessagePending):
					s.telemetrySettings.Logger.Debug("Custom message pending, waiting to send...")
					<-sendingChan
					continue
				case err == nil: // OK
					s.telemetrySettings.Logger.Debug("Custom message forwarded to server.")
				default:
					s.telemetrySettings.Logger.Error("Failed to send custom message to OpAMP server")
				}
				break
			}
		case <-s.doneChan:
			return
		}
	}
}

// setAgentDescription sets the agent description, merging in any user-specified attributes from the supervisor configuration.
func (s *Supervisor) setAgentDescription(ad *protobufs.AgentDescription) {
	ad.IdentifyingAttributes = applyKeyValueOverrides(s.config.Agent.Description.IdentifyingAttributes, ad.IdentifyingAttributes)
	ad.NonIdentifyingAttributes = applyKeyValueOverrides(s.config.Agent.Description.NonIdentifyingAttributes, ad.NonIdentifyingAttributes)
	s.agentDescription.Store(ad)
}

// setAvailableComponents sets the available components of the OpAMP agent
func (s *Supervisor) setAvailableComponents(ac *protobufs.AvailableComponents) {
	s.availableComponents.Store(ac)
}

// applyKeyValueOverrides merges the overrides map into the array of key value pairs.
// If a key from overrides already exists in the array of key value pairs, it is overwritten by the value from the overrides map.
// An array of KeyValue pair is returned, with each key value pair having a distinct key.
func applyKeyValueOverrides(overrides map[string]string, orig []*protobufs.KeyValue) []*protobufs.KeyValue {
	kvMap := make(map[string]*protobufs.KeyValue, len(orig)+len(overrides))

	for _, kv := range orig {
		kvMap[kv.Key] = kv
	}

	for k, v := range overrides {
		kvMap[k] = &protobufs.KeyValue{
			Key: k,
			Value: &protobufs.AnyValue{
				Value: &protobufs.AnyValue_StringValue{
					StringValue: v,
				},
			},
		}
	}

	// Sort keys for stable output, makes it easier to test.
	keys := make([]string, 0, len(kvMap))
	for k := range kvMap {
		keys = append(keys, k)
	}

	sort.Strings(keys)

	kvOut := make([]*protobufs.KeyValue, 0, len(kvMap))
	for _, k := range keys {
		v := kvMap[k]
		kvOut = append(kvOut, v)
	}

	return kvOut
}

func (s *Supervisor) stopOpAMPClient() error {
	s.telemetrySettings.Logger.Debug("Stopping OpAMP client...")
	ctx, cancel := context.WithTimeout(context.Background(), 5*time.Second)
	defer cancel()
	err := s.opampClient.Stop(ctx)
	// TODO(srikanthccv): remove context.DeadlineExceeded after https://github.com/open-telemetry/opamp-go/pull/213
	if err != nil && !errors.Is(err, context.DeadlineExceeded) {
		return err
	}
	s.telemetrySettings.Logger.Debug("OpAMP client stopped.")

	return nil
}

func (s *Supervisor) getHeadersFromSettings(protoHeaders *protobufs.Headers) http.Header {
	headers := make(http.Header)
	for _, header := range protoHeaders.Headers {
		headers.Add(header.Key, header.Value)
	}
	return headers
}

func (s *Supervisor) onOpampConnectionSettings(_ context.Context, settings *protobufs.OpAMPConnectionSettings) error {
	if settings == nil {
		s.telemetrySettings.Logger.Debug("Received ConnectionSettings request with nil settings")
		return nil
	}

	newServerConfig := config.OpAMPServer{}

	if settings.DestinationEndpoint != "" {
		newServerConfig.Endpoint = settings.DestinationEndpoint
	}
	if settings.Headers != nil {
		newServerConfig.Headers = s.getHeadersFromSettings(settings.Headers)
	}
	if settings.Certificate != nil {
		if len(settings.Certificate.CaCert) != 0 {
			newServerConfig.TLS.CAPem = configopaque.String(settings.Certificate.CaCert)
		}
		if len(settings.Certificate.Cert) != 0 {
			newServerConfig.TLS.CertPem = configopaque.String(settings.Certificate.Cert)
		}
		if len(settings.Certificate.PrivateKey) != 0 {
			newServerConfig.TLS.KeyPem = configopaque.String(settings.Certificate.PrivateKey)
		}
	} else {
		newServerConfig.TLS = configtls.NewDefaultClientConfig()
		newServerConfig.TLS.InsecureSkipVerify = true
	}

	if err := newServerConfig.Validate(); err != nil {
		s.telemetrySettings.Logger.Error("New OpAMP settings resulted in invalid configuration", zap.Error(err))
		return err
	}

	if err := s.stopOpAMPClient(); err != nil {
		s.telemetrySettings.Logger.Error("Cannot stop the OpAMP client", zap.Error(err))
		return err
	}

	// take a copy of the current OpAMP server config
	oldServerConfig := s.config.Server
	// update the OpAMP server config
	s.config.Server = newServerConfig

	if err := s.startOpAMPClient(); err != nil {
		s.telemetrySettings.Logger.Error("Cannot connect to the OpAMP server using the new settings", zap.Error(err))
		// revert the OpAMP server config
		s.config.Server = oldServerConfig
		// start the OpAMP client with the old settings
		if err := s.startOpAMPClient(); err != nil {
			s.telemetrySettings.Logger.Error("Cannot reconnect to the OpAMP server after restoring old settings", zap.Error(err))
			return err
		}
	}
	return nil
}

func (s *Supervisor) addSpecialConfigFiles() {
	missingSpecialConfigFiles := make(map[config.SpecialConfigFile]struct{}, len(config.SpecialConfigFiles))
	for _, file := range config.SpecialConfigFiles {
		missingSpecialConfigFiles[file] = struct{}{}
	}
	for _, file := range s.config.Agent.ConfigFiles {
		if strings.HasPrefix(file, "$") {
			delete(missingSpecialConfigFiles, config.SpecialConfigFile(file))
		}
	}

	// if missing builtin, add it to the beginning
	if _, ok := missingSpecialConfigFiles[config.SpecialConfigFileOwnTelemetry]; ok {
		s.config.Agent.ConfigFiles = slices.Insert(s.config.Agent.ConfigFiles, 0, string(config.SpecialConfigFileOwnTelemetry))
	}

	// if missing opamp extension, add it to the end
	if _, ok := missingSpecialConfigFiles[config.SpecialConfigFileOpAMPExtension]; ok {
		s.config.Agent.ConfigFiles = append(s.config.Agent.ConfigFiles, string(config.SpecialConfigFileOpAMPExtension))
	}

	// if missing remote config, add it to the end
	if _, ok := missingSpecialConfigFiles[config.SpecialConfigFileRemoteConfig]; ok {
		s.config.Agent.ConfigFiles = append(s.config.Agent.ConfigFiles, string(config.SpecialConfigFileRemoteConfig))
	}
}

func (s *Supervisor) composeNoopPipeline() ([]byte, error) {
	var cfg bytes.Buffer

	if !s.isFeatureGateSupported(AllowNoPipelinesFeatureGate) {
		err := s.noopPipelineTemplate.Execute(&cfg, map[string]any{})
		if err != nil {
			return nil, err
		}
	}

	return cfg.Bytes(), nil
}

func (s *Supervisor) createRemoteConfigComposers(incomingConfig *protobufs.AgentRemoteConfig) []configComposer {
	if !s.config.Capabilities.AcceptsRemoteConfig {
		return []configComposer{}
	}

	hasIncomingConfigMap := len(incomingConfig.GetConfig().GetConfigMap()) != 0
	remoteConfigComposers := []configComposer{}
	if hasIncomingConfigMap {
		c := incomingConfig.GetConfig()

		// Sort to make sure the order of merging is stable.
		var names []string
		for name := range c.ConfigMap {
			if name == "" {
				// skip instance config
				continue
			}
			names = append(names, name)
		}

		sort.Strings(names)

		// Append instance config as the last item.
		names = append(names, "")

		// Merge received configs.
		for _, name := range names {
			item := c.ConfigMap[name]
			if item == nil {
				continue
			}
			remoteConfigComposers = append(remoteConfigComposers, func() []byte {
				return item.Body
			})
		}
	}
	return remoteConfigComposers
}

func (s *Supervisor) composeNoopConfig() ([]byte, error) {
	k := koanf.New("::")

	cfg, err := s.composeNoopPipeline()
	if err != nil {
		return nil, err
	}
	if err = k.Load(rawbytes.Provider(cfg), yaml.Parser(), koanf.WithMergeFunc(configMergeFunc)); err != nil {
		return nil, err
	}
	if err = k.Load(rawbytes.Provider(s.composeOpAMPExtensionConfig()), yaml.Parser(), koanf.WithMergeFunc(configMergeFunc)); err != nil {
		return nil, err
	}

	return k.Marshal(yaml.Parser())
}

func (s *Supervisor) composeOwnTelemetryConfig() []byte {
	ownMetricsCfg, ok := s.agentConfigOwnTelemetrySection.Load().(string)
	if !ok {
		return nil
	}
	return []byte(ownMetricsCfg)
}

func (s *Supervisor) composeExtraTelemetryConfig() []byte {
	var cfg bytes.Buffer
	resourceAttrs := map[string]string{}
	ad := s.agentDescription.Load().(*protobufs.AgentDescription)
	for _, attr := range ad.IdentifyingAttributes {
		resourceAttrs[attr.Key] = attr.Value.GetStringValue()
	}
	for _, attr := range ad.NonIdentifyingAttributes {
		resourceAttrs[attr.Key] = attr.Value.GetStringValue()
	}
	tplVars := map[string]any{
		"ResourceAttributes": resourceAttrs,
		"SupervisorPort":     s.opampServerPort,
	}
	err := s.extraTelemetryConfigTemplate.Execute(
		&cfg,
		tplVars,
	)
	if err != nil {
		s.telemetrySettings.Logger.Error("Could not compose local config", zap.Error(err))
		return nil
	}

	return cfg.Bytes()
}

func (s *Supervisor) composeOpAMPExtensionConfig() []byte {
	orphanPollInterval := 5 * time.Second
	if s.config.Agent.OrphanDetectionInterval > 0 {
		orphanPollInterval = s.config.Agent.OrphanDetectionInterval
	}

	var cfg bytes.Buffer
	tplVars := map[string]any{
		"InstanceUid":                s.persistentState.InstanceID.String(),
		"SupervisorPort":             s.opampServerPort,
		"PID":                        s.pidProvider.PID(),
		"PPIDPollInterval":           orphanPollInterval,
		"ReportsAvailableComponents": s.config.Capabilities.ReportsAvailableComponents,
	}
	err := s.opampextensionTemplate.Execute(
		&cfg,
		tplVars,
	)
	if err != nil {
		s.telemetrySettings.Logger.Error("Could not compose local config", zap.Error(err))
		return nil
	}

	return cfg.Bytes()
}

type configComposer func() []byte

func (s *Supervisor) composeAgentConfigFiles(incomingConfig *protobufs.AgentRemoteConfig) ([]byte, error) {
	conf := koanf.New("::")

	specialConfigComposers := map[config.SpecialConfigFile][]configComposer{
		config.SpecialConfigFileOwnTelemetry:   {s.composeOwnTelemetryConfig, s.composeExtraTelemetryConfig},
		config.SpecialConfigFileOpAMPExtension: {s.composeOpAMPExtensionConfig},
		config.SpecialConfigFileRemoteConfig:   s.createRemoteConfigComposers(incomingConfig),
	}

	for _, file := range s.config.Agent.ConfigFiles {
		// The special config files should always be valid yaml and most of them
		// will be due to the typing in the Supervisor's config struct and its
		// validation function.
		// The special config file for the remote configuration is the exception
		// here: it could be invalid yaml. In case it is, the `koanf` loader
		// will return an error.
		// Normal config files with invalid yaml should be just ignored.
		if strings.HasPrefix(file, "$") {
			cfgProviders := specialConfigComposers[config.SpecialConfigFile(file)]
			for _, cfgProvider := range cfgProviders {
				cfgBytes := cfgProvider()
				err := conf.Load(rawbytes.Provider(cfgBytes), yaml.Parser(), koanf.WithMergeFunc(configMergeFunc))
				if err != nil {
					s.telemetrySettings.Logger.Error("Could not merge special config file", zap.String("specialConfig", file), zap.Error(err))
					return nil, err
				}
			}
			continue
		}

		cfgBytes, err := os.ReadFile(file)
		if err != nil {
			s.telemetrySettings.Logger.Error("Could not read local config file", zap.Error(err))
			continue
		}

		err = conf.Load(rawbytes.Provider(cfgBytes), yaml.Parser(), koanf.WithMergeFunc(configMergeFunc))
		if err != nil {
			s.telemetrySettings.Logger.Error("Could not merge local config file: "+file, zap.Error(err))
			continue
		}
	}

	b, err := conf.Marshal(yaml.Parser())
	if err != nil {
		s.telemetrySettings.Logger.Error("Could not marshal merged local config files", zap.Error(err))
		return []byte(""), err
	}
	return b, nil
}

// loadAndWriteInitialMergedConfig loads and writes the initial config by
// merging the last received remote config, last received own metrics config,
// and any local configs.
func (s *Supervisor) loadAndWriteInitialMergedConfig() error {
	// load the last received remote config
	s.loadRemoteConfig()

	// load the last received own telemetry config
	s.loadLastReceivedOwnTelemetryConfig()

	// compose the initial merged config
	_, err := s.composeMergedConfig(s.remoteConfig)
	if err != nil {
		return fmt.Errorf("could not compose initial merged config: %w", err)
	}

	// write the initial merged config to disk
	cfgState := s.cfgState.Load().(*configState)
	if err := os.WriteFile(s.agentConfigFilePath(), []byte(cfgState.mergedConfig), 0o600); err != nil {
		s.telemetrySettings.Logger.Error("Failed to write agent config.", zap.Error(err))
	}

	return nil
}

// loadRemoteConfig loads the last received remote config from file if the capability is supported.
func (s *Supervisor) loadRemoteConfig() {
	if !s.config.Capabilities.AcceptsRemoteConfig {
		s.telemetrySettings.Logger.Debug("Remote config is not supported, will not attempt to load config from file")
		return
	}

	// Try to load the last received remote config if it exists.
	var lastRecvRemoteConfig []byte
	var err error
	lastRecvRemoteConfig, err = os.ReadFile(filepath.Join(s.config.Storage.Directory, lastRecvRemoteConfigFile))
	switch {
	case err == nil:
		config := &protobufs.AgentRemoteConfig{}
		err = proto.Unmarshal(lastRecvRemoteConfig, config)
		if err != nil {
			s.telemetrySettings.Logger.Error("Cannot parse last received remote config", zap.Error(err))
		} else {
			s.remoteConfig = config
		}
	case errors.Is(err, os.ErrNotExist):
		s.telemetrySettings.Logger.Info("No last received remote config found")
	default:
		s.telemetrySettings.Logger.Error("error while reading last received config", zap.Error(err))
	}
}

// loadLastReceivedOwnTelemetryConfig loads the last received own telemetry config from file if the capability is supported.
func (s *Supervisor) loadLastReceivedOwnTelemetryConfig() {
	// If none of the own telemetry capabilities are supported, do nothing.
	if !s.config.Capabilities.ReportsOwnMetrics && !s.config.Capabilities.ReportsOwnTraces && !s.config.Capabilities.ReportsOwnLogs {
		s.telemetrySettings.Logger.Debug("Own telemetry is not supported, will not attempt to load config from file")
		return
	}

	// Try to load the last received own metrics config if it exists.
	var lastRecvOwnTelemetryConfig []byte
	var err error
	lastRecvOwnTelemetryConfig, err = os.ReadFile(filepath.Join(s.config.Storage.Directory, lastRecvOwnTelemetryConfigFile))
	if err == nil {
		set := &protobufs.ConnectionSettingsOffers{}
		err = proto.Unmarshal(lastRecvOwnTelemetryConfig, set)
		if err != nil {
			s.telemetrySettings.Logger.Error("Cannot parse last received own telemetry config", zap.Error(err))
		} else {
			s.setupOwnTelemetry(context.Background(), set)
		}
	}
}

// createEffectiveConfigMsg create an EffectiveConfig with the content of the
// current effective config.
func (s *Supervisor) createEffectiveConfigMsg() *protobufs.EffectiveConfig {
	cfgStr, ok := s.effectiveConfig.Load().(string)
	if !ok {
		cfgState, ok := s.cfgState.Load().(*configState)
		if !ok {
			cfgStr = ""
		} else {
			cfgStr = cfgState.mergedConfig
		}
	}

	cfg := &protobufs.EffectiveConfig{
		ConfigMap: &protobufs.AgentConfigMap{
			ConfigMap: map[string]*protobufs.AgentConfigFile{
				"": {Body: []byte(cfgStr)},
			},
		},
	}

	return cfg
}

func (s *Supervisor) updateOwnTelemetryData(data map[string]any, signal string, settings *protobufs.TelemetryConnectionSettings) map[string]any {
	if settings == nil || len(settings.DestinationEndpoint) == 0 {
		return data
	}
	data[fmt.Sprintf("%sEndpoint", signal)] = settings.DestinationEndpoint
	data[fmt.Sprintf("%sHeaders", signal)] = []protobufs.Header{}

	if settings.Headers != nil {
		data[fmt.Sprintf("%sHeaders", signal)] = settings.Headers.Headers
	}
	return data
}

func (s *Supervisor) setupOwnTelemetry(_ context.Context, settings *protobufs.ConnectionSettingsOffers) (configChanged bool) {
	var cfg bytes.Buffer

	data := s.updateOwnTelemetryData(map[string]any{}, "Metrics", settings.GetOwnMetrics())
	data = s.updateOwnTelemetryData(data, "Logs", settings.GetOwnLogs())
	data = s.updateOwnTelemetryData(data, "Traces", settings.GetOwnTraces())

	if len(data) == 0 {
		s.telemetrySettings.Logger.Debug("Disabling own telemetry pipeline in the config")
	} else {
		err := s.ownTelemetryTemplate.Execute(&cfg, data)
		if err != nil {
			s.telemetrySettings.Logger.Error("Could not setup own telemetry", zap.Error(err))
			return
		}
	}
	s.agentConfigOwnTelemetrySection.Store(cfg.String())

	// Need to recalculate the Agent config so that the metric config is included in it.
	configChanged, err := s.composeMergedConfig(s.remoteConfig)
	if err != nil {
		s.telemetrySettings.Logger.Error("Error composing merged config for own metrics. Ignoring agent self metrics config", zap.Error(err))
		return
	}

	return configChanged
}

// composeMergedConfig composes the merged config from multiple sources:
// 1) the remote config from OpAMP Server
// 2) the own metrics config section
// 3) the local override config that is hard-coded in the Supervisor.
func (s *Supervisor) composeMergedConfig(incomingConfig *protobufs.AgentRemoteConfig) (configChanged bool, err error) {
	k := koanf.New("::")

	s.addSpecialConfigFiles()

	hasIncomingConfigMap := len(incomingConfig.GetConfig().GetConfigMap()) != 0
	if s.config.Capabilities.AcceptsRemoteConfig && !hasIncomingConfigMap {
		// Add noop pipeline
		var noopConfig []byte
		noopConfig, err = s.composeNoopPipeline()
		if err != nil {
			return false, fmt.Errorf("could not compose noop pipeline: %w", err)
		}

		if err = k.Load(rawbytes.Provider(noopConfig), yaml.Parser(), koanf.WithMergeFunc(configMergeFunc)); err != nil {
			return false, fmt.Errorf("could not merge noop pipeline: %w", err)
		}
	}

	agentConfigBytes, err := s.composeAgentConfigFiles(incomingConfig)
	if err != nil {
		return false, err
	}

	if err = k.Load(rawbytes.Provider(agentConfigBytes), yaml.Parser(), koanf.WithMergeFunc(configMergeFunc)); err != nil {
		return false, err
	}

	// The merged final result is our new merged config.
	newMergedConfigBytes, err := k.Marshal(yaml.Parser())
	if err != nil {
		return false, err
	}

	// Check if supervisor's merged config is changed.

	newConfigState := &configState{
		mergedConfig:     string(newMergedConfigBytes),
		configMapIsEmpty: (incomingConfig != nil && !hasIncomingConfigMap),
	}

	configChanged = false

	oldConfigState := s.cfgState.Swap(newConfigState)
	if oldConfigState == nil || !oldConfigState.(*configState).equal(newConfigState) {
		s.telemetrySettings.Logger.Debug("Merged config changed.")
		configChanged = true
	}

	return configChanged, nil
}

func (s *Supervisor) handleRestartCommand() error {
	s.agentRestarting.Store(true)
	defer s.agentRestarting.Store(false)
	s.telemetrySettings.Logger.Debug("Received restart command")
	err := s.commander.Restart(context.Background())
	if err != nil {
		s.telemetrySettings.Logger.Error("Could not restart agent process", zap.Error(err))
	}
	s.resetAgentReady()
	return err
}

func (s *Supervisor) startAgent() (agentStartStatus, error) {
	if s.cfgState.Load().(*configState).configMapIsEmpty {
		// Don't start the agent if there is no config to run
		s.telemetrySettings.Logger.Info("No config present, not starting agent.")
		// need to manually trigger updating effective config
		err := s.opampClient.UpdateEffectiveConfig(context.Background())
		if err != nil {
			s.telemetrySettings.Logger.Error("The OpAMP client failed to update the effective config", zap.Error(err))
		}
		return agentNotStarting, nil
	}

	err := s.commander.Start(context.Background())
	if err != nil {
		s.telemetrySettings.Logger.Error("Cannot start the agent", zap.Error(err))
		startErr := fmt.Errorf("cannot start the agent: %w", err)
		err = s.opampClient.SetHealth(&protobufs.ComponentHealth{Healthy: false, LastError: startErr.Error()})
		if err != nil {
			s.telemetrySettings.Logger.Error("Failed to report OpAMP client health", zap.Error(err))
		}
		return "", startErr
	}

<<<<<<< HEAD
	s.agentHasStarted = false
	s.agentStartHealthCheckAttempts = 0
	s.startedAt = time.Now()

=======
>>>>>>> a69efa15
	return agentStarting, nil
}

func (s *Supervisor) runAgentProcess() {
	if _, err := os.Stat(s.agentConfigFilePath()); err == nil {
		// We have an effective config file saved previously. Use it to start the agent.
		s.telemetrySettings.Logger.Debug("Effective config found, starting agent initial time")
		_, err := s.startAgent()
		if err != nil {
			s.telemetrySettings.Logger.Error("starting agent failed", zap.Error(err))
			s.saveAndReportConfigStatus(protobufs.RemoteConfigStatuses_RemoteConfigStatuses_FAILED, err.Error())
		}
	}

	restartTimer := time.NewTimer(0)
	restartTimer.Stop()

	configApplyTimeoutTimer := time.NewTimer(0)
	configApplyTimeoutTimer.Stop()

	for {
		select {
		case <-s.hasNewConfig:
			s.lastHealthFromClient.Store(nil)
<<<<<<< HEAD
=======
			s.telemetrySettings.Logger.Debug("agent has new config", zap.String("previous_health", s.lastHealthFromClient.Load().String()))
>>>>>>> a69efa15
			if !configApplyTimeoutTimer.Stop() {
				select {
				case <-configApplyTimeoutTimer.C: // Try to drain the channel
				default:
				}
			}
			configApplyTimeoutTimer.Reset(s.config.Agent.ConfigApplyTimeout)
			restartTimer.Stop()

			if s.config.Agent.UseHUPConfigReload {
				if err := s.hupReloadAgent(); err != nil {
					s.telemetrySettings.Logger.Error("Failed to HUP restart agent", zap.Error(err))
					s.saveAndReportConfigStatus(protobufs.RemoteConfigStatuses_RemoteConfigStatuses_FAILED, err.Error())
					continue
				}
			} else {
				s.stopAgentApplyConfig()
			}

			s.telemetrySettings.Logger.Debug("Agent is not running, starting new instance")
			// This call to [startAgent] is useful for both the normal config reload
			// and the HUP one. It takes care of not starting the agent if the config
			// is empty and also of starting it when the config changes from empty
			// to non-empty.
			status, err := s.startAgent()
			if err != nil {
				s.telemetrySettings.Logger.Error("starting agent with new config failed", zap.Error(err))
				s.saveAndReportConfigStatus(protobufs.RemoteConfigStatuses_RemoteConfigStatuses_FAILED, err.Error())
			}
			if status == agentNotStarting {
<<<<<<< HEAD
				// not starting agent because of nop config, clear timer, report applied status, report healthy status
=======
				// not starting agent because of nop config: clear timer, report applied status, report healthy status
>>>>>>> a69efa15
				configApplyTimeoutTimer.Stop()
				s.saveAndReportConfigStatus(protobufs.RemoteConfigStatuses_RemoteConfigStatuses_APPLIED, "")
				if err := s.opampClient.SetHealth(&protobufs.ComponentHealth{Healthy: true, LastError: ""}); err != nil {
					s.telemetrySettings.Logger.Error("Could not report healthy status to OpAMP server", zap.Error(err))
				}
				// need to clear exit channel to avoid triggering `s.commander.Exited()` case
				// because we stopped the agent and aren't restarting it this case will trigger
				// and report an unhealthy status (collector would be healthy, just choosing to not run)
				if len(s.commander.Exited()) > 0 {
					select {
					case <-s.commander.Exited():
					default:
					}
				}
			}
		case <-s.commander.Exited():
			// the agent process exit is expected for restart command and will not attempt to restart
			if s.agentRestarting.Load() {
				continue
			}

			s.telemetrySettings.Logger.Debug("Agent process exited unexpectedly. Will restart in a bit...", zap.Int("pid", s.commander.Pid()), zap.Int("exit_code", s.commander.ExitCode()))
			errMsg := fmt.Sprintf(
				"Agent process PID=%d exited unexpectedly, exit code=%d. Will restart in a bit...",
				s.commander.Pid(), s.commander.ExitCode(),
			)
			err := s.opampClient.SetHealth(&protobufs.ComponentHealth{Healthy: false, LastError: errMsg})
			if err != nil {
				s.telemetrySettings.Logger.Error("Could not report health to OpAMP server", zap.Error(err))
			}

			// TODO: decide why the agent stopped. If it was due to bad config, report it to server.
			// https://github.com/open-telemetry/opentelemetry-collector-contrib/issues/21079

			// Wait 5 seconds before starting again.
			if !restartTimer.Stop() {
				select {
				case <-restartTimer.C: // Try to drain the channel
				default:
				}
			}
			restartTimer.Reset(5 * time.Second)

		case <-restartTimer.C:
			s.telemetrySettings.Logger.Debug("Agent starting after start backoff")
			_, err := s.startAgent()
			if err != nil {
				s.telemetrySettings.Logger.Error("restarting agent failed", zap.Error(err))
				s.saveAndReportConfigStatus(protobufs.RemoteConfigStatuses_RemoteConfigStatuses_FAILED, err.Error())
			}

		case <-configApplyTimeoutTimer.C:
			lastHealth := s.lastHealthFromClient.Load()
			if lastHealth == nil || !lastHealth.Healthy {
				s.saveAndReportConfigStatus(protobufs.RemoteConfigStatuses_RemoteConfigStatuses_FAILED, "Config apply timeout exceeded")
			} else {
				s.saveAndReportConfigStatus(protobufs.RemoteConfigStatuses_RemoteConfigStatuses_APPLIED, "")
			}

		case <-s.doneChan:
			err := s.commander.Stop(context.Background())
			if err != nil {
				s.telemetrySettings.Logger.Error("Could not stop agent process", zap.Error(err))
			}
			return
		}
	}
}

// markAgentReady marks the agent as ready and sends a signal to
// [agentReadyChan].
func (s *Supervisor) markAgentReady() {
	s.agentReady.Store(true)
	select {
	case s.agentReadyChan <- struct{}{}:
	default:
	}
}

// resetAgentReady resets the agent as not ready and drains [agentReadyChan].
func (s *Supervisor) resetAgentReady() {
	s.agentReady.Store(false)
	select {
	case <-s.agentReadyChan:
	default:
	}
}

// waitForAgentReady waits for the agent to be ready. The agent is considered to
// be ready when its first health report is received by the Supervisor's opamp
// server.
// WARNING: this is not thread-safe! If there are two goroutines waiting for
// the agent to be ready, only one of them will be able to proceed.
func (s *Supervisor) waitForAgentReady() error {
	if s.agentReady.Load() {
		return nil
	}

	bootstrapTimer := time.NewTimer(s.config.Agent.BootstrapTimeout)
	defer bootstrapTimer.Stop()

	select {
	case <-s.agentReadyChan:
		return nil
	case <-bootstrapTimer.C:
		return fmt.Errorf("agent has not started after %s", s.config.Agent.BootstrapTimeout)
	}
}

// hupReloadAgent sends a HUP signal to the agent process  with the intent of
// triggering a configuration reload. There are 3 possible outcomes of this:
// 1. The agent is the "official" Otel Collector, which properly traps the HUP
// signal and reloads the config.
// 2. The agent is a custom process, which does not trap the HUP signal: in
// this case the default behavior of a process that receives a HUP signal is to
// exit. This ends up being the same behavior as the standard stop -> restart
// configuration reload method.
// 3. The agent traps the HUP signal, but does nothing. On the next health
// report the agent will be consiered healthy and ready, even though it might
// be running on old configuration.
func (s *Supervisor) hupReloadAgent() error {
	s.agentRestarting.Store(true)
	defer s.agentRestarting.Store(false)
	defer s.resetAgentReady()

	// If we have an empty config, the agent should be stopped.
	if s.cfgState.Load().(*configState).configMapIsEmpty {
		s.stopAgentApplyConfig()
		return nil
	}

	if err := s.writeAgentConfig(); err != nil {
		return fmt.Errorf("failed to write agent new config: %w", err)
	}

	// If the agent is not running, we can't send a HUP signal to it, so we
	// return and let it be started by the caller.
	if !s.commander.IsRunning() {
		return nil
	}

	if err := s.waitForAgentReady(); err != nil {
		return err
	}

	s.telemetrySettings.Logger.Debug("agent is running, reloading config")
	if err := s.reloadAgentConfig(); err != nil {
		return err
	}

	return nil
}

func (s *Supervisor) reloadAgentConfig() error {
	s.telemetrySettings.Logger.Debug("Reloading the agent config")
	err := s.commander.ReloadConfigFile()
	if err != nil {
		return err
	}
	return nil
}

func (s *Supervisor) writeAgentConfig() error {
	cfgState := s.cfgState.Load().(*configState)
	if err := os.WriteFile(s.agentConfigFilePath(), []byte(cfgState.mergedConfig), 0o600); err != nil {
		return err
	}
	return nil
}

func (s *Supervisor) stopAgentApplyConfig() {
	s.telemetrySettings.Logger.Debug("Stopping the agent to apply new config")
	err := s.commander.Stop(context.Background())
	if err != nil {
		s.telemetrySettings.Logger.Error("Could not stop agent process", zap.Error(err))
	}

	if err := s.writeAgentConfig(); err != nil {
		s.telemetrySettings.Logger.Error("Failed to write agent config", zap.Error(err))
	}
}

func (s *Supervisor) Shutdown() {
	s.telemetrySettings.Logger.Debug("Supervisor shutting down...")
	close(s.doneChan)

	// Shutdown in order from producer to consumer (agent -> customMessageForwarder -> local OpAMP server -> client to remote OpAMP server).
	s.agentWG.Wait()
	s.customMessageWG.Wait()

	if s.opampServer != nil {
		s.telemetrySettings.Logger.Debug("Stopping OpAMP server...")
		ctx, cancel := context.WithTimeout(context.Background(), 5*time.Second)
		defer cancel()

		err := s.opampServer.Stop(ctx)
		if err != nil {
			s.telemetrySettings.Logger.Error("Could not stop the OpAMP Server")
		} else {
			s.telemetrySettings.Logger.Debug("OpAMP server stopped.")
		}
	}

	if s.opampClient != nil {
		err := s.opampClient.SetHealth(
			&protobufs.ComponentHealth{
				Healthy: false, LastError: "Supervisor is shutdown",
			},
		)
		if err != nil {
			s.telemetrySettings.Logger.Error("Could not report health to OpAMP server", zap.Error(err))
		}

		err = s.stopOpAMPClient()
		if err != nil {
			s.telemetrySettings.Logger.Error("Could not stop the OpAMP client", zap.Error(err))
		}
	}

	if err := s.shutdownTelemetry(); err != nil {
		s.telemetrySettings.Logger.Error("Could not shut down self telemetry", zap.Error(err))
	}
}

func (s *Supervisor) shutdownTelemetry() error {
	ctx, cancel := context.WithTimeout(context.Background(), 5*time.Second)
	defer cancel()
	// The metric.MeterProvider and trace.TracerProvider interfaces do not have a Shutdown method.
	// To shutdown the providers we try to cast to this interface, which matches the type signature used in the SDK.
	type shutdownable interface {
		Shutdown(context.Context) error
	}

	var err error

	if prov, ok := s.telemetrySettings.MeterProvider.(shutdownable); ok {
		if shutdownErr := prov.Shutdown(ctx); shutdownErr != nil {
			err = multierr.Append(err, fmt.Errorf("failed to shutdown meter provider: %w", shutdownErr))
		}
	}

	if prov, ok := s.telemetrySettings.TracerProvider.(shutdownable); ok {
		if shutdownErr := prov.Shutdown(ctx); shutdownErr != nil {
			err = multierr.Append(err, fmt.Errorf("failed to shutdown tracer provider: %w", shutdownErr))
		}
	}

	if prov, ok := s.telemetrySettings.loggerProvider.(shutdownable); ok {
		if shutdownErr := prov.Shutdown(ctx); shutdownErr != nil {
			err = multierr.Append(err, fmt.Errorf("failed to shutdown logger provider: %w", shutdownErr))
		}
	}

	return err
}

func (s *Supervisor) saveLastReceivedConfig(config *protobufs.AgentRemoteConfig) error {
	cfg, err := proto.Marshal(config)
	if err != nil {
		return err
	}

	return os.WriteFile(filepath.Join(s.config.Storage.Directory, lastRecvRemoteConfigFile), cfg, 0o600)
}

func (s *Supervisor) saveLastReceivedOwnTelemetrySettings(set *protobufs.ConnectionSettingsOffers, filePath string) error {
	cfg, err := proto.Marshal(set)
	if err != nil {
		return err
	}

	return os.WriteFile(filepath.Join(s.config.Storage.Directory, filePath), cfg, 0o600)
}

// saveAndReportConfigStatus saves the config status to the persistent state and reports it to the server.
func (s *Supervisor) saveAndReportConfigStatus(status protobufs.RemoteConfigStatuses, errorMessage string) {
	if !s.config.Capabilities.ReportsRemoteConfig {
		s.telemetrySettings.Logger.Debug("supervisor is not configured to report remote config status")
	}
	rcs := &protobufs.RemoteConfigStatus{
		LastRemoteConfigHash: s.remoteConfig.GetConfigHash(),
		Status:               status,
		ErrorMessage:         errorMessage,
	}

	// save status to persistent state
	if err := s.persistentState.SetLastRemoteConfigStatus(rcs); err != nil {
		s.telemetrySettings.Logger.Error("Could not save last remote config status", zap.Error(err))
	}
	// report status to server
	if err := s.opampClient.SetRemoteConfigStatus(rcs); err != nil {
		s.telemetrySettings.Logger.Error("Could not report OpAMP remote config status", zap.Error(err))
	}
}

func (s *Supervisor) onMessage(ctx context.Context, msg *types.MessageData) {
	configChanged := false

	if msg.AgentIdentification != nil {
		configChanged = s.processAgentIdentificationMessage(msg.AgentIdentification) || configChanged
	}

	if msg.RemoteConfig != nil {
		configChanged = s.processRemoteConfigMessage(msg.RemoteConfig) || configChanged
	}

	if msg.OwnMetricsConnSettings != nil || msg.OwnTracesConnSettings != nil || msg.OwnLogsConnSettings != nil {
		configChanged = s.processOwnTelemetryConnSettingsMessage(ctx, &protobufs.ConnectionSettingsOffers{
			OwnMetrics: msg.OwnMetricsConnSettings,
			OwnTraces:  msg.OwnTracesConnSettings,
			OwnLogs:    msg.OwnLogsConnSettings,
		}) || configChanged
	}

	// Update the agent config if any messages have touched the config
	if configChanged {
		err := s.opampClient.UpdateEffectiveConfig(ctx)
		if err != nil {
			s.telemetrySettings.Logger.Error("The OpAMP client failed to update the effective config", zap.Error(err))
		}

		s.telemetrySettings.Logger.Debug("Config is changed. Signal to restart the agent")
		// Signal that there is a new config.
		select {
		case s.hasNewConfig <- struct{}{}:
		default:
		}
	}

	messageToAgent := &protobufs.ServerToAgent{
		InstanceUid: s.persistentState.InstanceID[:],
	}
	haveMessageForAgent := false
	// Proxy server capabilities to opamp extension
	if msg.CustomCapabilities != nil {
		messageToAgent.CustomCapabilities = msg.CustomCapabilities
		haveMessageForAgent = true
	}

	// Proxy server messages to opamp extension
	if msg.CustomMessage != nil {
		messageToAgent.CustomMessage = msg.CustomMessage
		haveMessageForAgent = true
	}

	// Send any messages that need proxying to the agent.
	if haveMessageForAgent {
		conn, ok := s.agentConn.Load().(serverTypes.Connection)
		if ok {
			err := conn.Send(ctx, messageToAgent)
			if err != nil {
				s.telemetrySettings.Logger.Error("Error forwarding message to agent from server", zap.Error(err))
			}
		}
	}
}

// processRemoteConfigMessage processes an AgentRemoteConfig message, returning true if the agent config has changed.
func (s *Supervisor) processRemoteConfigMessage(msg *protobufs.AgentRemoteConfig) bool {
	if !s.config.Capabilities.AcceptsRemoteConfig {
		s.telemetrySettings.Logger.Warn("Got remote config message, but the agent does not accept remote config. Ignoring remote config.")
		return false
	}

	if err := s.saveLastReceivedConfig(msg); err != nil {
		s.telemetrySettings.Logger.Error("Could not save last received remote config", zap.Error(err))
	}

	s.remoteConfig = msg
	s.telemetrySettings.Logger.Debug("Received remote config from server", zap.String("hash", fmt.Sprintf("%x", s.remoteConfig.ConfigHash)))

	var err error
	configChanged, err := s.composeMergedConfig(s.remoteConfig)
	if err != nil {
		s.telemetrySettings.Logger.Error("Error composing merged config. Reporting failed remote config status.", zap.Error(err))
		s.saveAndReportConfigStatus(protobufs.RemoteConfigStatuses_RemoteConfigStatuses_FAILED, err.Error())
	}
	if configChanged {
		// only report applying if the config has changed and will run agent with new config
		s.saveAndReportConfigStatus(protobufs.RemoteConfigStatuses_RemoteConfigStatuses_APPLYING, "")
	}

	return configChanged
}

// processOwnTelemetryConnSettingsMessage processes a TelemetryConnectionSettings message, returning true if the agent config has changed.
func (s *Supervisor) processOwnTelemetryConnSettingsMessage(ctx context.Context, msg *protobufs.ConnectionSettingsOffers) bool {
	if err := s.saveLastReceivedOwnTelemetrySettings(msg, lastRecvOwnTelemetryConfigFile); err != nil {
		s.telemetrySettings.Logger.Error("Could not save last received own telemetry settings", zap.Error(err))
	}
	return s.setupOwnTelemetry(ctx, msg)
}

// processAgentIdentificationMessage processes an AgentIdentification message, returning true if the agent config has changed.
func (s *Supervisor) processAgentIdentificationMessage(msg *protobufs.AgentIdentification) bool {
	newInstanceID, err := uuid.FromBytes(msg.NewInstanceUid)
	if err != nil {
		s.telemetrySettings.Logger.Error("Failed to parse instance UUID", zap.Error(err))
		return false
	}

	s.telemetrySettings.Logger.Debug("Agent identity is changing",
		zap.String("old_id", s.persistentState.InstanceID.String()),
		zap.String("new_id", newInstanceID.String()))

	err = s.persistentState.SetInstanceID(newInstanceID)
	if err != nil {
		s.telemetrySettings.Logger.Error("Failed to persist new instance ID, instance ID will revert on restart.", zap.String("new_id", newInstanceID.String()), zap.Error(err))
	}

	err = s.opampClient.SetAgentDescription(s.agentDescription.Load().(*protobufs.AgentDescription))
	if err != nil {
		s.telemetrySettings.Logger.Error("Failed to send agent description to OpAMP server")
	}

	// Need to recalculate the Agent config so that the new agent identification is included in it.
	configChanged, err := s.composeMergedConfig(s.remoteConfig)
	if err != nil {
		s.telemetrySettings.Logger.Error("Error composing merged config with new instance ID", zap.Error(err))
		return false
	}

	return configChanged
}

func (s *Supervisor) persistentStateFilePath() string {
	return filepath.Join(s.config.Storage.Directory, persistentStateFileName)
}

func (s *Supervisor) agentConfigFilePath() string {
	return filepath.Join(s.config.Storage.Directory, agentConfigFileName)
}

func (s *Supervisor) getSupervisorOpAMPServerPort() (int, error) {
	if s.config.Agent.OpAMPServerPort != 0 {
		return s.config.Agent.OpAMPServerPort, nil
	}
	return s.findRandomPort()
}

func (s *Supervisor) getFeatureGateFlag() []string {
	flags := []string{}
	for k := range s.featureGates {
		flags = append(flags, k)
	}

	if len(flags) == 0 {
		return []string{}
	}

	return []string{"--feature-gates", strings.Join(flags, ",")}
}

func (s *Supervisor) isFeatureGateSupported(gate string) bool {
	_, ok := s.featureGates[gate]
	return ok
}

func (s *Supervisor) findRandomPort() (int, error) {
	l, err := net.Listen("tcp", "localhost:0")
	if err != nil {
		return 0, err
	}

	port := l.Addr().(*net.TCPAddr).Port

	err = l.Close()
	if err != nil {
		return 0, err
	}

	return port, nil
}

func (s *Supervisor) getTracer() trace.Tracer {
	tracer := s.telemetrySettings.TracerProvider.Tracer("github.com/open-telemetry/opentelemetry-collector-contrib/cmd/opampsupervisor")
	return tracer
}

// The default koanf behavior is to override lists in the config.
// Instead, we provide this function, which merges the source and destination config's
// extension lists by concatenating the two.
// Will be resolved by https://github.com/open-telemetry/opentelemetry-collector/issues/8754
func configMergeFunc(src, dest map[string]any) error {
	srcExtensions := maps.Search(src, []string{"service", "extensions"})
	destExtensions := maps.Search(dest, []string{"service", "extensions"})

	maps.Merge(src, dest)

	if destExt, ok := destExtensions.([]any); ok {
		if srcExt, ok := srcExtensions.([]any); ok {
			if service, ok := dest["service"].(map[string]any); ok {
				allExt := slices.Concat(destExt, srcExt)
				// This is a small hack to ensure that the order is consitent and
				// follows this simple rule: extensions from [src], then from [dest],
				// in the order that they appear.
				// We cannot use other simpler methods, like [sort.Strings], because
				// we work with a `[]any` that cannot be cast to `[]string`.
				seenExt := make(map[any]struct{}, len(allExt))
				var uniqueExts []any
				for _, ext := range allExt {
					if _, ok := seenExt[ext]; !ok {
						seenExt[ext] = struct{}{}
						uniqueExts = append(uniqueExts, ext)
					}
				}
				service["extensions"] = uniqueExts
			}
		}
	}

	return nil
}<|MERGE_RESOLUTION|>--- conflicted
+++ resolved
@@ -112,11 +112,6 @@
 	// Commander that starts/stops the Agent process.
 	commander *commander.Commander
 
-<<<<<<< HEAD
-	startedAt time.Time
-
-=======
->>>>>>> a69efa15
 	// Supervisor's own config.
 	config config.Supervisor
 
@@ -137,11 +132,7 @@
 	// TODO: store this persistently so that when starting we can compose the effective
 	// config correctly.
 	// https://github.com/open-telemetry/opentelemetry-collector-contrib/issues/21078
-<<<<<<< HEAD
-	agentConfigOwnMetricsSection *atomic.Value
-=======
 	agentConfigOwnTelemetrySection *atomic.Value
->>>>>>> a69efa15
 
 	// Internal config state for agent use. See the [configState] struct for more details.
 	cfgState *atomic.Value
@@ -787,12 +778,9 @@
 		if err != nil {
 			s.telemetrySettings.Logger.Error("Could not report health to OpAMP server", zap.Error(err))
 		}
-<<<<<<< HEAD
-=======
 		if !s.agentReady.Load() && message.Health.Healthy {
 			s.markAgentReady()
 		}
->>>>>>> a69efa15
 	}
 
 	return &protobufs.ServerToAgent{}
@@ -1391,13 +1379,6 @@
 		return "", startErr
 	}
 
-<<<<<<< HEAD
-	s.agentHasStarted = false
-	s.agentStartHealthCheckAttempts = 0
-	s.startedAt = time.Now()
-
-=======
->>>>>>> a69efa15
 	return agentStarting, nil
 }
 
@@ -1422,10 +1403,7 @@
 		select {
 		case <-s.hasNewConfig:
 			s.lastHealthFromClient.Store(nil)
-<<<<<<< HEAD
-=======
 			s.telemetrySettings.Logger.Debug("agent has new config", zap.String("previous_health", s.lastHealthFromClient.Load().String()))
->>>>>>> a69efa15
 			if !configApplyTimeoutTimer.Stop() {
 				select {
 				case <-configApplyTimeoutTimer.C: // Try to drain the channel
@@ -1456,11 +1434,7 @@
 				s.saveAndReportConfigStatus(protobufs.RemoteConfigStatuses_RemoteConfigStatuses_FAILED, err.Error())
 			}
 			if status == agentNotStarting {
-<<<<<<< HEAD
-				// not starting agent because of nop config, clear timer, report applied status, report healthy status
-=======
 				// not starting agent because of nop config: clear timer, report applied status, report healthy status
->>>>>>> a69efa15
 				configApplyTimeoutTimer.Stop()
 				s.saveAndReportConfigStatus(protobufs.RemoteConfigStatuses_RemoteConfigStatuses_APPLIED, "")
 				if err := s.opampClient.SetHealth(&protobufs.ComponentHealth{Healthy: true, LastError: ""}); err != nil {
