variables:
  CI_PROJECT_NAME: "opentelemetry-collector-contrib"
  BUILD_STABLE_REGISTRY: "486234852809.dkr.ecr.us-east-1.amazonaws.com"
  CI_IMAGE: registry.ddbuild.io/ci/opentelemetry-collector-contrib:ci-image-2
  RESTORE_CACHE_ATTEMPTS: 2
  BUILD_DD_REGISTRY: registry.ddbuild.io/ci/opentelemetry-collector-contrib
  BUILD_DEMO_REGISTRY: 172597598159.dkr.ecr.us-east-1.amazonaws.com/otel-collector-contrib
  BUILD_SANDBOX_REGISTRY: 601427279990.dkr.ecr.us-east-1.amazonaws.com/otel-collector-contrib
  DOCKERFILE: ci/Dockerfile
stages:
  - manaul-jobs
  - build
  - push
  - staging-deploy
  - prod-deploy
# =======================================================================
# Build and deploy the images used for CI
# =======================================================================
.build-ci-image: &build-ci-image
  stage: build
  tags: ["runner:docker"]
  image: $CI_IMAGE
  script:
    - IMAGE_TAG_PREFIX=otelcolcontrib
    - TAG="$IMAGE_TAG_PREFIX-v$CI_COMMIT_SHORT_SHA"
    - docker build --file $DOCKERFILE --tag $BUILD_REGISTRY:$TAG --label target=staging .
    - docker push $BUILD_REGISTRY:$TAG
build-image-main:
  !!merge <<: *build-ci-image
  variables:
    BUILD_REGISTRY: $BUILD_DD_REGISTRY
.push-image: &push-image
  stage: push
  tags: ["runner:docker"]
  image: $CI_IMAGE
  dependencies:
    - build-image-main
  script:
    - IMAGE_TAG_PREFIX=otelcolcontrib
    - TAG="$IMAGE_TAG_PREFIX-v$CI_COMMIT_SHORT_SHA"
    - docker pull $BUILD_DD_REGISTRY:$TAG
    - docker tag $BUILD_DD_REGISTRY:$TAG $BUILD_REGISTRY:$TAG
    - docker push $BUILD_REGISTRY:$TAG
push-image-demo:
  !!merge <<: *push-image
  variables:
    BUILD_REGISTRY: $BUILD_DEMO_REGISTRY
    AWS_ACCT_ID: 172597598159
push-image-staging:
  !!merge <<: *push-image
  variables:
    BUILD_REGISTRY: $BUILD_SANDBOX_REGISTRY
    AWS_ACCT_ID: 601427279990
build-ci-image:
  stage: manaul-jobs
  when: manual
  tags: ["runner:docker"]
  image: $CI_IMAGE
  script:
    - TAG=ci-image-2
    - docker build --file ci/Dockerfile.gitlab --tag $BUILD_DD_REGISTRY:$TAG .
    - docker push $BUILD_DD_REGISTRY:$TAG
<<<<<<< HEAD
staging-deploy-gateway-eks:
  stage: staging-deploy
  tags: ["runner:docker", "size:large"]
  image: $CI_IMAGE
  dependencies:
    - push-image-staging
  rules:
    - if: '$CI_COMMIT_REF_NAME =~ /-staging$/'
  script:
    # # For debugging
    #- aws sts get-caller-identity
    - >-
      TEMP_AWS_ACCESS_KEY_ID=$(aws ssm get-parameter --region us-east-1 --name ci.opentelemetry-collector-contrib.sand-eks-deploy-api-key --with-decryption --query Parameter.Value --out text)
    - >-
      TEMP_AWS_SECRET_ACCESS_KEY=$(aws ssm get-parameter --region us-east-1 --name ci.opentelemetry-collector-contrib.sand-eks-deploy-access-key --with-decryption --query Parameter.Value --out text)
    - export AWS_ACCESS_KEY_ID=$TEMP_AWS_ACCESS_KEY_ID
    - export AWS_SECRET_ACCESS_KEY=$TEMP_AWS_SECRET_ACCESS_KEY
    # # For debugging
    # - aws sts get-caller-identity
    - bash ./ci/scripts/ci-deploy-gateway.sh

=======
>>>>>>> 8ba74e5a
staging-deploy-demo-eks:
  stage: staging-deploy
  tags: ["runner:docker", "size:large"]
  image: $CI_IMAGE
  dependencies:
    - push-image-staging
  rules:
    - if: '$CI_COMMIT_REF_NAME =~ /-staging$/'
  script:
    # # For debugging
    #- aws sts get-caller-identity
    - >-
      TEMP_AWS_ACCESS_KEY_ID=$(aws ssm get-parameter --region us-east-1 --name ci.opentelemetry-collector-contrib.sand-eks-deploy-api-key --with-decryption --query Parameter.Value --out text)
    - >-
      TEMP_AWS_SECRET_ACCESS_KEY=$(aws ssm get-parameter --region us-east-1 --name ci.opentelemetry-collector-contrib.sand-eks-deploy-access-key --with-decryption --query Parameter.Value --out text)
    - export AWS_ACCESS_KEY_ID=$TEMP_AWS_ACCESS_KEY_ID
    - export AWS_SECRET_ACCESS_KEY=$TEMP_AWS_SECRET_ACCESS_KEY
    # # For debugging
    # - aws sts get-caller-identity
    - bash ./ci/scripts/ci-deploy-staging.sh
prod-deploy-demo-eks:
  stage: prod-deploy
  tags: ["runner:docker", "size:large"]
  image: $CI_IMAGE
  dependencies:
    - push-image-demo
  rules:
    - if: '$CI_COMMIT_REF_NAME == "prod"'
  script:
    # # For debugging
    #- aws sts get-caller-identity
    - >-
      TEMP_AWS_ACCESS_KEY_ID=$(aws ssm get-parameter --region us-east-1 --name ci.opentelemetry-collector-contrib.eks_access_key --with-decryption --query Parameter.Value --out text)
    - >-
      TEMP_AWS_SECRET_ACCESS_KEY=$(aws ssm get-parameter --region us-east-1 --name ci.opentelemetry-collector-contrib.eks_secret_access_key --with-decryption --query Parameter.Value --out text)
    - export AWS_ACCESS_KEY_ID=$TEMP_AWS_ACCESS_KEY_ID
    - export AWS_SECRET_ACCESS_KEY=$TEMP_AWS_SECRET_ACCESS_KEY
    # # For debugging
    # - aws sts get-caller-identity
    - bash ./ci/scripts/ci-deploy-demo.sh<|MERGE_RESOLUTION|>--- conflicted
+++ resolved
@@ -43,8 +43,28 @@
     - docker push $BUILD_REGISTRY:$TAG
 push-image-demo:
   !!merge <<: *push-image
+.push-image: &push-image
+  stage: push
+  tags: ["runner:docker"]
+  image: $CI_IMAGE
+  dependencies:
+    - build-image-main
+  script:
+    - IMAGE_TAG_PREFIX=otelcolcontrib
+    - TAG="$IMAGE_TAG_PREFIX-v$CI_COMMIT_SHORT_SHA"
+    - docker pull $BUILD_DD_REGISTRY:$TAG
+    - docker tag $BUILD_DD_REGISTRY:$TAG $BUILD_REGISTRY:$TAG
+    - docker push $BUILD_REGISTRY:$TAG
+push-image-demo:
+  !!merge <<: *push-image
   variables:
     BUILD_REGISTRY: $BUILD_DEMO_REGISTRY
+    AWS_ACCT_ID: 172597598159
+push-image-staging:
+  !!merge <<: *push-image
+  variables:
+    BUILD_REGISTRY: $BUILD_SANDBOX_REGISTRY
+    AWS_ACCT_ID: 601427279990
     AWS_ACCT_ID: 172597598159
 push-image-staging:
   !!merge <<: *push-image
@@ -60,7 +80,6 @@
     - TAG=ci-image-2
     - docker build --file ci/Dockerfile.gitlab --tag $BUILD_DD_REGISTRY:$TAG .
     - docker push $BUILD_DD_REGISTRY:$TAG
-<<<<<<< HEAD
 staging-deploy-gateway-eks:
   stage: staging-deploy
   tags: ["runner:docker", "size:large"]
@@ -82,8 +101,6 @@
     # - aws sts get-caller-identity
     - bash ./ci/scripts/ci-deploy-gateway.sh
 
-=======
->>>>>>> 8ba74e5a
 staging-deploy-demo-eks:
   stage: staging-deploy
   tags: ["runner:docker", "size:large"]
