// Copyright The OpenTelemetry Authors
// SPDX-License-Identifier: Apache-2.0

package signalfxreceiver

import (
	"bytes"
	"compress/gzip"
	"context"
	"encoding/json"
	"errors"
	"fmt"
	"io"
	"net"
	"net/http"
	"net/http/httptest"
	"runtime"
	"strconv"
	"testing"
	"time"

	sfxpb "github.com/signalfx/com_signalfx_metrics_protobuf/model"
	"github.com/stretchr/testify/assert"
	"github.com/stretchr/testify/require"
	"go.opentelemetry.io/collector/component"
	"go.opentelemetry.io/collector/component/componentstatus"
	"go.opentelemetry.io/collector/component/componenttest"
	"go.opentelemetry.io/collector/config/confighttp"
	"go.opentelemetry.io/collector/config/configoptional"
	"go.opentelemetry.io/collector/config/configtls"
	"go.opentelemetry.io/collector/consumer"
	"go.opentelemetry.io/collector/consumer/consumertest"
	"go.opentelemetry.io/collector/exporter/exportertest"
	"go.opentelemetry.io/collector/pdata/pcommon"
	"go.opentelemetry.io/collector/pdata/pmetric"
	"go.opentelemetry.io/collector/receiver/receivertest"

	"github.com/open-telemetry/opentelemetry-collector-contrib/exporter/signalfxexporter"
	"github.com/open-telemetry/opentelemetry-collector-contrib/internal/common/testutil"
	"github.com/open-telemetry/opentelemetry-collector-contrib/pkg/pdatatest/pmetrictest"
	"github.com/open-telemetry/opentelemetry-collector-contrib/receiver/signalfxreceiver/internal/metadata"
)

func Test_signalfxreceiver_New(t *testing.T) {
	defaultConfig := createDefaultConfig().(*Config)
	type args struct {
		config       Config
		nextConsumer consumer.Metrics
	}
	tests := []struct {
		name         string
		args         args
		wantStartErr error
	}{
		{
			name: "default_endpoint",
			args: args{
				config:       *defaultConfig,
				nextConsumer: consumertest.NewNop(),
			},
		},
		{
			name: "happy_path",
			args: args{
				config: Config{
					ServerConfig: confighttp.ServerConfig{
						Endpoint: "localhost:1234",
					},
				},
				nextConsumer: consumertest.NewNop(),
			},
		},
	}
	for _, tt := range tests {
		t.Run(tt.name, func(t *testing.T) {
			got, err := newReceiver(receivertest.NewNopSettings(metadata.Type), tt.args.config)
			require.NoError(t, err)
			if tt.args.nextConsumer != nil {
				got.RegisterMetricsConsumer(tt.args.nextConsumer)
			}
			err = got.Start(context.Background(), componenttest.NewNopHost())
			assert.Equal(t, tt.wantStartErr, err)
			if err == nil {
				assert.NoError(t, got.Shutdown(context.Background()))
			}
		})
	}
}

func Test_signalfxreceiver_EndToEnd(t *testing.T) {
	addr := testutil.GetAvailableLocalAddress(t)
	cfg := createDefaultConfig().(*Config)
	cfg.Endpoint = addr
	sink := new(consumertest.MetricsSink)
	r, err := newReceiver(receivertest.NewNopSettings(metadata.Type), *cfg)
	require.NoError(t, err)
	r.RegisterMetricsConsumer(sink)

	require.NoError(t, r.Start(context.Background(), componenttest.NewNopHost()))
	require.NoError(t, r.Start(context.Background(), componenttest.NewNopHost()))
	runtime.Gosched()
	defer func() {
		require.NoError(t, r.Shutdown(context.Background()))
	}()

	unixSecs := int64(1574092046)
	unixNSecs := int64(11 * time.Millisecond)
	ts := pcommon.NewTimestampFromTime(time.Unix(unixSecs, unixNSecs))

	const doubleVal = 1234.5678
	const int64Val = int64(123)

	want := pmetric.NewMetrics()
	ilm := want.ResourceMetrics().AppendEmpty().ScopeMetrics().AppendEmpty()

	{
		m := ilm.Metrics().AppendEmpty()
		m.SetName("gauge_double_with_dims")
		doublePt := m.SetEmptyGauge().DataPoints().AppendEmpty()
		doublePt.SetTimestamp(ts)
		doublePt.SetDoubleValue(doubleVal)
	}
	{
		m := ilm.Metrics().AppendEmpty()
		m.SetName("gauge_int_with_dims")
		int64Pt := m.SetEmptyGauge().DataPoints().AppendEmpty()
		int64Pt.SetTimestamp(ts)
		int64Pt.SetIntValue(int64Val)
	}
	{
		m := ilm.Metrics().AppendEmpty()
		m.SetName("cumulative_double_with_dims")
		m.SetEmptySum().SetAggregationTemporality(pmetric.AggregationTemporalityCumulative)
		m.Sum().SetIsMonotonic(true)
		doublePt := m.Sum().DataPoints().AppendEmpty()
		doublePt.SetTimestamp(ts)
		doublePt.SetDoubleValue(doubleVal)
	}
	{
		m := ilm.Metrics().AppendEmpty()
		m.SetName("cumulative_int_with_dims")
		m.SetEmptySum().SetAggregationTemporality(pmetric.AggregationTemporalityCumulative)
		m.Sum().SetIsMonotonic(true)
		int64Pt := m.Sum().DataPoints().AppendEmpty()
		int64Pt.SetTimestamp(ts)
		int64Pt.SetIntValue(int64Val)
	}

	expCfg := &signalfxexporter.Config{
		IngestURL:   "http://" + addr,
		APIURL:      "http://localhost",
		AccessToken: "access_token",
	}
	exp, err := signalfxexporter.NewFactory().CreateMetrics(
		context.Background(),
		exportertest.NewNopSettings(metadata.Type),
		expCfg)
	require.NoError(t, err)
	require.NoError(t, exp.Start(context.Background(), componenttest.NewNopHost()))
	assert.Eventually(t, func() bool {
		conn, err := net.Dial("tcp", addr)
		if err == nil && conn != nil {
			conn.Close()
			return true
		}
		return false
	}, 10*time.Second, 5*time.Millisecond, "failed to wait for the port to be open")
	defer func() {
		require.NoError(t, exp.Shutdown(context.Background()))
	}()
	require.NoError(t, exp.ConsumeMetrics(context.Background(), want))

	mds := sink.AllMetrics()
	require.Len(t, mds, 1)
	got := mds[0]
	require.Equal(t, 1, got.ResourceMetrics().Len())
	assert.Equal(t, want, got)
}

func Test_sfxReceiver_handleReq(t *testing.T) {
	config := createDefaultConfig().(*Config)
	config.Endpoint = "localhost:0" // Actually not creating the endpoint

	currentTime := time.Now().Unix() * 1e3
	sFxMsg := buildSFxDatapointMsg(currentTime, 13, 3)

	otlpContentHeader := "application/x-protobuf;format=otlp"
	otlpMetrics := buildOtlpMetrics(5)
	marshaler := &pmetric.ProtoMarshaler{}

	tests := []struct {
		name             string
		req              *http.Request
		skipRegistration bool
		assertResponse   func(t *testing.T, status int, body string)
	}{
		{
			name: "incorrect_method",
			req:  httptest.NewRequest(http.MethodPut, "http://localhost", nil),
			assertResponse: func(t *testing.T, status int, body string) {
				assert.Equal(t, http.StatusBadRequest, status)
				assert.Equal(t, responseInvalidMethod, body)
			},
		},
		{
			name: "incorrect_pipeline",
			req: func() *http.Request {
				msgBytes, err := sFxMsg.Marshal()
				require.NoError(t, err)
				req := httptest.NewRequest(http.MethodPost, "http://localhost", bytes.NewReader(msgBytes))
				req.Header.Set("Content-Type", "application/x-protobuf")
				return req
			}(),
			skipRegistration: true,
			assertResponse: func(t *testing.T, status int, body string) {
				assert.Equal(t, http.StatusBadRequest, status)
				assert.Equal(t, responseErrMetricsNotConfigured, body)
			},
		},
		{
			name: "incorrect_content_type",
			req: func() *http.Request {
				req := httptest.NewRequest(http.MethodPost, "http://localhost", nil)
				req.Header.Set("Content-Type", "application/not-protobuf")
				return req
			}(),
			assertResponse: func(t *testing.T, status int, body string) {
				assert.Equal(t, http.StatusUnsupportedMediaType, status)
				assert.Equal(t, responseInvalidContentType, body)
			},
		},
		{
			name: "incorrect_content_encoding_sfx",
			req: func() *http.Request {
				req := httptest.NewRequest(http.MethodPost, "http://localhost", nil)
				req.Header.Set("Content-Type", "application/x-protobuf")
				req.Header.Set("Content-Encoding", "superzipper")
				return req
			}(),
			assertResponse: func(t *testing.T, status int, body string) {
				assert.Equal(t, http.StatusUnsupportedMediaType, status)
				assert.Equal(t, responseInvalidEncoding, body)
			},
		},
		{
			name: "incorrect_content_encoding_otlp",
			req: func() *http.Request {
				req := httptest.NewRequest(http.MethodPost, "http://localhost", nil)
				req.Header.Set("Content-Type", otlpContentHeader)
				req.Header.Set("Content-Encoding", "superzipper")
				return req
			}(),
			assertResponse: func(t *testing.T, status int, body string) {
				assert.Equal(t, http.StatusUnsupportedMediaType, status)
				assert.Equal(t, responseInvalidEncoding, body)
			},
		},
		{
			name: "fail_to_read_body_sfx",
			req: func() *http.Request {
				req := httptest.NewRequest(http.MethodPost, "http://localhost", nil)
				req.Body = badReqBody{}
				req.Header.Set("Content-Type", "application/x-protobuf")
				return req
			}(),
			assertResponse: func(t *testing.T, status int, body string) {
				assert.Equal(t, http.StatusBadRequest, status)
				assert.Equal(t, responseErrReadBody, body)
			},
		},
		{
			name: "fail_to_read_body_otlp",
			req: func() *http.Request {
				req := httptest.NewRequest(http.MethodPost, "http://localhost", nil)
				req.Body = badReqBody{}
				req.Header.Set("Content-Type", otlpContentHeader)
				return req
			}(),
			assertResponse: func(t *testing.T, status int, body string) {
				assert.Equal(t, http.StatusBadRequest, status)
				assert.Equal(t, responseErrReadBody, body)
			},
		},
		{
			name: "bad_data_in_body_sfx",
			req: func() *http.Request {
				req := httptest.NewRequest(http.MethodPost, "http://localhost", bytes.NewReader([]byte{1, 2, 3, 4}))
				req.Header.Set("Content-Type", "application/x-protobuf")
				return req
			}(),
			assertResponse: func(t *testing.T, status int, body string) {
				assert.Equal(t, http.StatusBadRequest, status)
				assert.Equal(t, responseErrUnmarshalBody, body)
			},
		},
		{
			name: "bad_data_in_body_otlp",
			req: func() *http.Request {
				req := httptest.NewRequest(http.MethodPost, "http://localhost", bytes.NewReader([]byte{1, 2, 3, 4}))
				req.Header.Set("Content-Type", otlpContentHeader)
				return req
			}(),
			assertResponse: func(t *testing.T, status int, body string) {
				assert.Equal(t, http.StatusBadRequest, status)
				assert.Equal(t, responseErrUnmarshalBody, body)
			},
		},
		{
			name: "empty_body_sfx",
			req: func() *http.Request {
				req := httptest.NewRequest(http.MethodPost, "http://localhost", bytes.NewReader(nil))
				req.Header.Set("Content-Type", "application/x-protobuf")
				return req
			}(),
			assertResponse: func(t *testing.T, status int, body string) {
				assert.Equal(t, http.StatusOK, status)
				assert.Equal(t, responseOK, body)
			},
		},
		{
			name: "empty_body_otlp",
			req: func() *http.Request {
				req := httptest.NewRequest(http.MethodPost, "http://localhost", bytes.NewReader(nil))
				req.Header.Set("Content-Type", otlpContentHeader)
				return req
			}(),
			assertResponse: func(t *testing.T, status int, body string) {
				assert.Equal(t, http.StatusOK, status)
				assert.Equal(t, responseOK, body)
			},
		},
		{
			name: "msg_accepted_sfx",
			req: func() *http.Request {
				msgBytes, err := sFxMsg.Marshal()
				require.NoError(t, err)
				req := httptest.NewRequest(http.MethodPost, "http://localhost", bytes.NewReader(msgBytes))
				req.Header.Set("Content-Type", "application/x-protobuf")
				return req
			}(),
			assertResponse: func(t *testing.T, status int, body string) {
				assert.Equal(t, http.StatusOK, status)
				assert.Equal(t, responseOK, body)
			},
		},
		{
			name: "msg_accepted_otlp",
			req: func() *http.Request {
				msgBytes, err := marshaler.MarshalMetrics(*otlpMetrics)
				require.NoError(t, err)
				req := httptest.NewRequest(http.MethodPost, "http://localhost", bytes.NewReader(msgBytes))
				req.Header.Set("Content-Type", otlpContentHeader)
				return req
			}(),
			assertResponse: func(t *testing.T, status int, body string) {
				assert.Equal(t, http.StatusOK, status)
				assert.Equal(t, responseOK, body)
			},
		},
		{
			name: "msg_accepted_gzipped_sfx",
			req: func() *http.Request {
				msgBytes, err := sFxMsg.Marshal()
				require.NoError(t, err)
				msgBytes = compressGzip(t, msgBytes)
				req := httptest.NewRequest(http.MethodPost, "http://localhost", bytes.NewReader(msgBytes))
				req.Header.Set("Content-Type", "application/x-protobuf")
				req.Header.Set("Content-Encoding", "gzip")
				return req
			}(),
			assertResponse: func(t *testing.T, status int, body string) {
				assert.Equal(t, http.StatusOK, status)
				assert.Equal(t, responseOK, body)
			},
		},
		{
			name: "msg_accepted_gzipped_otlp",
			req: func() *http.Request {
				msgBytes, err := marshaler.MarshalMetrics(*otlpMetrics)
				require.NoError(t, err)
				msgBytes = compressGzip(t, msgBytes)
				req := httptest.NewRequest(http.MethodPost, "http://localhost", bytes.NewReader(msgBytes))
				req.Header.Set("Content-Type", otlpContentHeader)
				req.Header.Set("Content-Encoding", "gzip")
				return req
			}(),
			assertResponse: func(t *testing.T, status int, body string) {
				assert.Equal(t, http.StatusOK, status)
				assert.Equal(t, responseOK, body)
			},
		},
		{
			name: "bad_gzipped_msg_sfx",
			req: func() *http.Request {
				msgBytes, err := sFxMsg.Marshal()
				require.NoError(t, err)

				req := httptest.NewRequest(http.MethodPost, "http://localhost", bytes.NewReader(msgBytes))
				req.Header.Set("Content-Type", "application/x-protobuf")
				req.Header.Set("Content-Encoding", "gzip")
				return req
			}(),
			assertResponse: func(t *testing.T, status int, body string) {
				assert.Equal(t, http.StatusBadRequest, status)
				assert.Equal(t, responseErrGzipReader, body)
			},
		},
		{
			name: "bad_gzipped_msg_otlp",
			req: func() *http.Request {
				msgBytes, err := marshaler.MarshalMetrics(*otlpMetrics)
				require.NoError(t, err)

				req := httptest.NewRequest(http.MethodPost, "http://localhost", bytes.NewReader(msgBytes))
				req.Header.Set("Content-Type", otlpContentHeader)
				req.Header.Set("Content-Encoding", "gzip")
				return req
			}(),
			assertResponse: func(t *testing.T, status int, body string) {
				assert.Equal(t, http.StatusBadRequest, status)
				assert.Equal(t, responseErrGzipReader, body)
			},
		},
	}

	for _, tt := range tests {
		t.Run(tt.name, func(t *testing.T) {
			sink := new(consumertest.MetricsSink)
			rcv, err := newReceiver(receivertest.NewNopSettings(metadata.Type), *config)
			require.NoError(t, err)
			if !tt.skipRegistration {
				rcv.RegisterMetricsConsumer(sink)
			}

			w := httptest.NewRecorder()
			rcv.handleDatapointReq(w, tt.req)

			resp := w.Result()
			respBytes, err := io.ReadAll(resp.Body)
			assert.NoError(t, err)

			var bodyStr string
			assert.NoError(t, json.Unmarshal(respBytes, &bodyStr))

			tt.assertResponse(t, resp.StatusCode, bodyStr)
		})
	}
}

func Test_sfxReceiver_handleEventReq(t *testing.T) {
	config := (NewFactory()).CreateDefaultConfig().(*Config)
	config.Endpoint = "localhost:0" // Actually not creating the endpoint

	currentTime := time.Now().Unix() * 1e3
	sFxMsg := buildSFxEventMsg(currentTime, 3)

	tests := []struct {
		name             string
		req              *http.Request
		skipRegistration bool
		assertResponse   func(t *testing.T, status int, body string)
	}{
		{
			name: "incorrect_method",
			req:  httptest.NewRequest(http.MethodPut, "http://localhost", nil),
			assertResponse: func(t *testing.T, status int, body string) {
				assert.Equal(t, http.StatusBadRequest, status)
				assert.Equal(t, responseInvalidMethod, body)
			},
		},
		{
			name: "incorrect_pipeline",
			req: func() *http.Request {
				msgBytes, err := sFxMsg.Marshal()
				require.NoError(t, err)
				req := httptest.NewRequest(http.MethodPost, "http://localhost", bytes.NewReader(msgBytes))
				req.Header.Set("Content-Type", "application/x-protobuf")
				return req
			}(),
			skipRegistration: true,
			assertResponse: func(t *testing.T, status int, body string) {
				assert.Equal(t, http.StatusBadRequest, status)
				assert.Equal(t, responseErrLogsNotConfigured, body)
			},
		},
		{
			name: "incorrect_content_type",
			req: func() *http.Request {
				req := httptest.NewRequest(http.MethodPost, "http://localhost", nil)
				req.Header.Set("Content-Type", "application/x-protobuf;format=otlp")
				return req
			}(),
			assertResponse: func(t *testing.T, status int, body string) {
				assert.Equal(t, http.StatusUnsupportedMediaType, status)
				assert.Equal(t, responseEventsInvalidContentType, body)
			},
		},
		{
			name: "incorrect_content_encoding",
			req: func() *http.Request {
				req := httptest.NewRequest(http.MethodPost, "http://localhost", nil)
				req.Header.Set("Content-Type", "application/x-protobuf")
				req.Header.Set("Content-Encoding", "superzipper")
				return req
			}(),
			assertResponse: func(t *testing.T, status int, body string) {
				assert.Equal(t, http.StatusUnsupportedMediaType, status)
				assert.Equal(t, responseInvalidEncoding, body)
			},
		},
		{
			name: "fail_to_read_body",
			req: func() *http.Request {
				req := httptest.NewRequest(http.MethodPost, "http://localhost", nil)
				req.Body = badReqBody{}
				req.Header.Set("Content-Type", "application/x-protobuf")
				return req
			}(),
			assertResponse: func(t *testing.T, status int, body string) {
				assert.Equal(t, http.StatusBadRequest, status)
				assert.Equal(t, responseErrReadBody, body)
			},
		},
		{
			name: "bad_data_in_body",
			req: func() *http.Request {
				req := httptest.NewRequest(http.MethodPost, "http://localhost", bytes.NewReader([]byte{1, 2, 3, 4}))
				req.Header.Set("Content-Type", "application/x-protobuf")
				return req
			}(),
			assertResponse: func(t *testing.T, status int, body string) {
				assert.Equal(t, http.StatusBadRequest, status)
				assert.Equal(t, responseErrUnmarshalBody, body)
			},
		},
		{
			name: "empty_body",
			req: func() *http.Request {
				req := httptest.NewRequest(http.MethodPost, "http://localhost", bytes.NewReader(nil))
				req.Header.Set("Content-Type", "application/x-protobuf")
				return req
			}(),
			assertResponse: func(t *testing.T, status int, body string) {
				assert.Equal(t, http.StatusOK, status)
				assert.Equal(t, responseOK, body)
			},
		},
		{
			name: "msg_accepted",
			req: func() *http.Request {
				msgBytes, err := sFxMsg.Marshal()
				require.NoError(t, err)
				req := httptest.NewRequest(http.MethodPost, "http://localhost", bytes.NewReader(msgBytes))
				req.Header.Set("Content-Type", "application/x-protobuf")
				return req
			}(),
			assertResponse: func(t *testing.T, status int, body string) {
				assert.Equal(t, http.StatusOK, status)
				assert.Equal(t, responseOK, body)
			},
		},
		{
			name: "msg_accepted_gzipped",
			req: func() *http.Request {
				msgBytes, err := sFxMsg.Marshal()
				require.NoError(t, err)
				msgBytes = compressGzip(t, msgBytes)
				req := httptest.NewRequest(http.MethodPost, "http://localhost", bytes.NewReader(msgBytes))
				req.Header.Set("Content-Type", "application/x-protobuf")
				req.Header.Set("Content-Encoding", "gzip")
				return req
			}(),
			assertResponse: func(t *testing.T, status int, body string) {
				assert.Equal(t, http.StatusOK, status)
				assert.Equal(t, responseOK, body)
			},
		},
		{
			name: "bad_gzipped_msg",
			req: func() *http.Request {
				msgBytes, err := sFxMsg.Marshal()
				require.NoError(t, err)

				req := httptest.NewRequest(http.MethodPost, "http://localhost", bytes.NewReader(msgBytes))
				req.Header.Set("Content-Type", "application/x-protobuf")
				req.Header.Set("Content-Encoding", "gzip")
				return req
			}(),
			assertResponse: func(t *testing.T, status int, body string) {
				assert.Equal(t, http.StatusBadRequest, status)
				assert.Equal(t, responseErrGzipReader, body)
			},
		},
	}

	for _, tt := range tests {
		t.Run(tt.name, func(t *testing.T) {
			sink := new(consumertest.LogsSink)
			rcv, err := newReceiver(receivertest.NewNopSettings(metadata.Type), *config)
			require.NoError(t, err)
			if !tt.skipRegistration {
				rcv.RegisterLogsConsumer(sink)
			}

			w := httptest.NewRecorder()
			rcv.handleEventReq(w, tt.req)

			resp := w.Result()
			respBytes, err := io.ReadAll(resp.Body)
			assert.NoError(t, err)
			defer resp.Body.Close()

			var bodyStr string
			assert.NoError(t, json.Unmarshal(respBytes, &bodyStr))

			tt.assertResponse(t, resp.StatusCode, bodyStr)
		})
	}
}

func Test_sfxReceiver_TLS(t *testing.T) {
	addr := testutil.GetAvailableLocalAddress(t)
	cfg := createDefaultConfig().(*Config)
	cfg.Endpoint = addr
<<<<<<< HEAD
	cfg.TLS = &configtls.ServerConfig{
=======
	cfg.TLS = configoptional.Some(configtls.ServerConfig{
>>>>>>> a69efa15
		Config: configtls.Config{
			CertFile: "./testdata/server.crt",
			KeyFile:  "./testdata/server.key",
		},
	})
	sink := new(consumertest.MetricsSink)
	cs := receivertest.NewNopSettings(metadata.Type)
	r, err := newReceiver(cs, *cfg)
	require.NoError(t, err)
	r.RegisterMetricsConsumer(sink)
	defer func() {
		require.NoError(t, r.Shutdown(context.Background()))
	}()

	mh := &nopHost{
		reportFunc: func(event *componentstatus.Event) {
			require.NoError(t, event.Err())
		},
	}
	require.NoError(t, r.Start(context.Background(), mh), "should not have failed to start metric reception")

	t.Log("Metric Reception Started")

	msec := time.Now().Unix() * 1e3

	want := pmetric.NewMetrics()
	m := want.ResourceMetrics().AppendEmpty().ScopeMetrics().AppendEmpty().Metrics().AppendEmpty()

	m.SetName("single")
	dps := m.SetEmptyGauge().DataPoints()
	dp := dps.AppendEmpty()
	dp.SetTimestamp(pcommon.Timestamp(msec * 1e6))
	dp.SetIntValue(13)

	dp.Attributes().PutStr("k0", "v0")
	dp.Attributes().PutStr("k1", "v1")
	dp.Attributes().PutStr("k2", "v2")

	t.Log("Sending SignalFx metric data Request")

	sfxMsg := buildSFxDatapointMsg(msec, 13, 3)
	body, err := sfxMsg.Marshal()
	require.NoErrorf(t, err, "failed to marshal SFx message: %v", err)

	url := fmt.Sprintf("https://%s/v2/datapoint", addr)

	req, err := http.NewRequest(http.MethodPost, url, bytes.NewReader(body))
	require.NoErrorf(t, err, "should have no errors with new request: %v", err)
	req.Header.Set("Content-Type", "application/x-protobuf")

	tlscs := configtls.ClientConfig{
		Config: configtls.Config{
			CAFile:   "./testdata/ca.crt",
			CertFile: "./testdata/client.crt",
			KeyFile:  "./testdata/client.key",
		},
		ServerName: "localhost",
	}
	tls, errTLS := tlscs.LoadTLSConfig(context.Background())
	assert.NoError(t, errTLS)
	client := &http.Client{
		Transport: &http.Transport{
			TLSClientConfig: tls,
		},
	}

	resp, err := client.Do(req)
	require.NoErrorf(t, err, "should not have failed when sending to signalFx receiver %v", err)
	defer resp.Body.Close()
	assert.Equal(t, http.StatusOK, resp.StatusCode)
	t.Log("SignalFx Request Received")

	mds := sink.AllMetrics()
	require.Len(t, mds, 1)
	got := mds[0]
	require.Equal(t, 1, got.ResourceMetrics().Len())
	require.NoError(t, pmetrictest.CompareMetrics(want, got))
}

func Test_sfxReceiver_DatapointAccessTokenPassthrough(t *testing.T) {
	tests := []struct {
		name        string
		passthrough bool
		token       string
		otlp        bool
	}{
		{
			name:        "No token provided and passthrough false",
			passthrough: false,
			token:       "",
			otlp:        false,
		},
		{
			name:        "No token provided and passthrough true",
			passthrough: true,
			token:       "",
			otlp:        false,
		},
		{
			name:        "token provided and passthrough false",
			passthrough: false,
			token:       "myToken",
			otlp:        false,
		},
		{
			name:        "token provided and passthrough true",
			passthrough: true,
			token:       "myToken",
			otlp:        false,
		},
		{
			name:        "No token provided and passthrough false for OTLP payload",
			passthrough: false,
			token:       "",
			otlp:        true,
		},
		{
			name:        "No token provided and passthrough true for OTLP payload",
			passthrough: true,
			token:       "",
			otlp:        true,
		},
		{
			name:        "token provided and passthrough false for OTLP payload",
			passthrough: false,
			token:       "myToken",
			otlp:        true,
		},
		{
			name:        "token provided and passthrough true for OTLP payload",
			passthrough: true,
			token:       "myToken",
			otlp:        true,
		},
	}

	for _, tt := range tests {
		t.Run(tt.name, func(t *testing.T) {
			config := createDefaultConfig().(*Config)
			config.Endpoint = "localhost:0"
			config.AccessTokenPassthrough = tt.passthrough

			sink := new(consumertest.MetricsSink)
			rcv, err := newReceiver(receivertest.NewNopSettings(metadata.Type), *config)
			require.NoError(t, err)
			rcv.RegisterMetricsConsumer(sink)

			currentTime := time.Now().Unix() * 1e3

			var msgBytes []byte
			var contentHeader string
			if tt.otlp {
				marshaler := &pmetric.ProtoMarshaler{}
				msgBytes, err = marshaler.MarshalMetrics(*buildOtlpMetrics(5))
				require.NoError(t, err)
				contentHeader = otlpProtobufContentType
			} else {
				sFxMsg := buildSFxDatapointMsg(currentTime, 13, 3)
				msgBytes, _ = sFxMsg.Marshal()
				contentHeader = "application/x-protobuf"
			}
			req := httptest.NewRequest(http.MethodPost, "http://localhost", bytes.NewReader(msgBytes))
			req.Header.Set("Content-Type", contentHeader)
			if tt.token != "" {
				req.Header.Set("x-sf-token", tt.token)
			}

			w := httptest.NewRecorder()
			rcv.handleDatapointReq(w, req)

			resp := w.Result()
			respBytes, err := io.ReadAll(resp.Body)
			assert.NoError(t, err)
			defer resp.Body.Close()

			var bodyStr string
			assert.NoError(t, json.Unmarshal(respBytes, &bodyStr))

			assert.Equal(t, http.StatusOK, resp.StatusCode)
			assert.Equal(t, responseOK, bodyStr)

			mds := sink.AllMetrics()
			require.Len(t, mds, 1)
			resource := mds[0].ResourceMetrics().At(0).Resource()
			tokenLabel := ""
			if label, ok := resource.Attributes().Get("com.splunk.signalfx.access_token"); ok {
				tokenLabel = label.Str()
			}

			if tt.passthrough {
				assert.Equal(t, tt.token, tokenLabel)
			} else {
				assert.Empty(t, tokenLabel)
			}
		})
	}
}

func Test_sfxReceiver_EventAccessTokenPassthrough(t *testing.T) {
	tests := []struct {
		name        string
		passthrough bool
		token       string
	}{
		{
			name:        "No token provided and passthrough false",
			passthrough: false,
			token:       "",
		},
		{
			name:        "No token provided and passthrough true",
			passthrough: true,
			token:       "",
		},
		{
			name:        "token provided and passthrough false",
			passthrough: false,
			token:       "myToken",
		},
		{
			name:        "token provided and passthrough true",
			passthrough: true,
			token:       "myToken",
		},
	}

	for _, tt := range tests {
		t.Run(tt.name, func(t *testing.T) {
			config := (NewFactory()).CreateDefaultConfig().(*Config)
			config.Endpoint = "localhost:0"
			config.AccessTokenPassthrough = tt.passthrough

			sink := new(consumertest.LogsSink)
			rcv, err := newReceiver(receivertest.NewNopSettings(metadata.Type), *config)
			require.NoError(t, err)
			rcv.RegisterLogsConsumer(sink)

			currentTime := time.Now().Unix() * 1e3
			sFxMsg := buildSFxEventMsg(currentTime, 3)
			msgBytes, _ := sFxMsg.Marshal()
			req := httptest.NewRequest(http.MethodPost, "http://localhost", bytes.NewReader(msgBytes))
			req.Header.Set("Content-Type", "application/x-protobuf")
			if tt.token != "" {
				req.Header.Set("x-sf-token", tt.token)
			}

			w := httptest.NewRecorder()
			rcv.handleEventReq(w, req)

			resp := w.Result()
			respBytes, err := io.ReadAll(resp.Body)
			assert.NoError(t, err)
			defer resp.Body.Close()

			var bodyStr string
			assert.NoError(t, json.Unmarshal(respBytes, &bodyStr))

			assert.Equal(t, http.StatusOK, resp.StatusCode)
			assert.Equal(t, responseOK, bodyStr)

			got := sink.AllLogs()
			require.Len(t, got, 1)

			tokenLabel := ""
			if accessTokenAttr, ok := got[0].ResourceLogs().At(0).Resource().Attributes().Get("com.splunk.signalfx.access_token"); ok {
				tokenLabel = accessTokenAttr.Str()
			}

			if tt.passthrough {
				assert.Equal(t, tt.token, tokenLabel)
			} else {
				assert.Empty(t, tokenLabel)
			}
		})
	}
}

func buildSFxDatapointMsg(time int64, value int64, dimensions uint) *sfxpb.DataPointUploadMessage {
	return &sfxpb.DataPointUploadMessage{
		Datapoints: []*sfxpb.DataPoint{
			{
				Metric:    "single",
				Timestamp: time,
				Value: sfxpb.Datum{
					IntValue: int64Ptr(value),
				},
				MetricType: sfxTypePtr(sfxpb.MetricType_GAUGE),
				Dimensions: buildNDimensions(dimensions),
			},
		},
	}
}

func buildSFxEventMsg(time int64, dimensions uint) *sfxpb.EventUploadMessage {
	return &sfxpb.EventUploadMessage{
		Events: []*sfxpb.Event{
			{
				EventType: "single",
				Timestamp: time,
				Properties: []*sfxpb.Property{
					{
						Key: "a",
						Value: &sfxpb.PropertyValue{
							StrValue: strPtr("b"),
						},
					},
				},
				Category:   sfxCategoryPtr(sfxpb.EventCategory_USER_DEFINED),
				Dimensions: buildNDimensions(dimensions),
			},
		},
	}
}

type badReqBody struct{}

var _ io.ReadCloser = (*badReqBody)(nil)

func (b badReqBody) Read(_ []byte) (n int, err error) {
	return 0, errors.New("badReqBody: can't read it")
}

func (b badReqBody) Close() error {
	return nil
}

func strPtr(s string) *string {
	return &s
}

func int64Ptr(i int64) *int64 {
	return &i
}

func sfxTypePtr(t sfxpb.MetricType) *sfxpb.MetricType {
	return &t
}

func sfxCategoryPtr(t sfxpb.EventCategory) *sfxpb.EventCategory {
	return &t
}

func buildNDimensions(n uint) []*sfxpb.Dimension {
	d := make([]*sfxpb.Dimension, 0, n)
	for i := uint(0); i < n; i++ {
		idx := int(i)
		suffix := strconv.Itoa(idx)
		d = append(d, &sfxpb.Dimension{
			Key:   "k" + suffix,
			Value: "v" + suffix,
		})
	}
	return d
}

func buildGauge(im pmetric.Metric) {
	metricTime := pcommon.NewTimestampFromTime(time.Now())
	im.SetName("gauge_test")
	im.SetDescription("")
	im.SetUnit("1")
	im.SetEmptyGauge()
	idps := im.Gauge().DataPoints()
	idp0 := idps.AppendEmpty()
	addAttributes(2, idp0.Attributes())
	idp0.SetStartTimestamp(metricTime)
	idp0.SetTimestamp(metricTime)
	idp0.SetIntValue(123)
	idp1 := idps.AppendEmpty()
	addAttributes(1, idp1.Attributes())
	idp1.SetStartTimestamp(metricTime)
	idp1.SetTimestamp(metricTime)
	idp1.SetIntValue(456)
}

func buildHistogram(im pmetric.Metric) {
	now := time.Now()
	startTime := pcommon.NewTimestampFromTime(now.Add(-10 * time.Second))
	endTime := pcommon.NewTimestampFromTime(now)
	im.SetName("histogram_test")
	im.SetDescription("")
	im.SetUnit("1")
	im.SetEmptyHistogram().SetAggregationTemporality(pmetric.AggregationTemporalityDelta)
	idps := im.Histogram().DataPoints()

	idp0 := idps.AppendEmpty()
	addAttributes(1, idp0.Attributes())
	idp0.SetStartTimestamp(startTime)
	idp0.SetTimestamp(endTime)
	idp0.SetMin(1.0)
	idp0.SetMax(2)
	idp0.SetCount(5)
	idp0.SetSum(7.0)
	idp0.BucketCounts().FromRaw([]uint64{3, 2})
	idp0.ExplicitBounds().FromRaw([]float64{1, 2})

	idp1 := idps.AppendEmpty()
	addAttributes(1, idp1.Attributes())
	idp1.SetStartTimestamp(startTime)
	idp1.SetTimestamp(endTime)
	idp1.SetMin(0.3)
	idp1.SetMax(3)
	idp1.SetCount(10)
	idp1.SetSum(17.5)
}

func addAttributes(count int, dst pcommon.Map) {
	for i := 0; i < count; i++ {
		suffix := strconv.Itoa(i)
		dst.PutStr("k"+suffix, "v"+suffix)
	}
}

func buildOtlpMetrics(metricsCount int) *pmetric.Metrics {
	md := pmetric.NewMetrics()
	md.ResourceMetrics().AppendEmpty().Resource().Attributes().PutStr("resource-attr", "resource-attr-val-1")
	md.ResourceMetrics().At(0).ScopeMetrics().AppendEmpty()
	ilm := md.ResourceMetrics().At(0).ScopeMetrics().At(0).Metrics()
	ilm.EnsureCapacity(metricsCount)

	for i := 0; i < metricsCount; i++ {
		switch i % 2 {
		case 0:
			buildGauge(ilm.AppendEmpty())
		case 1:
			buildHistogram(ilm.AppendEmpty())
		}
	}
	return &md
}

func compressGzip(t *testing.T, msgBytes []byte) []byte {
	var buf bytes.Buffer
	gzipWriter := gzip.NewWriter(&buf)
	_, err := gzipWriter.Write(msgBytes)
	require.NoError(t, err)
	require.NoError(t, gzipWriter.Close())
	return buf.Bytes()
}

var _ componentstatus.Reporter = (*nopHost)(nil)

type nopHost struct {
	reportFunc func(event *componentstatus.Event)
}

func (nh *nopHost) GetExtensions() map[component.ID]component.Component {
	return nil
}

func (nh *nopHost) Report(event *componentstatus.Event) {
	nh.reportFunc(event)
}<|MERGE_RESOLUTION|>--- conflicted
+++ resolved
@@ -622,11 +622,7 @@
 	addr := testutil.GetAvailableLocalAddress(t)
 	cfg := createDefaultConfig().(*Config)
 	cfg.Endpoint = addr
-<<<<<<< HEAD
-	cfg.TLS = &configtls.ServerConfig{
-=======
 	cfg.TLS = configoptional.Some(configtls.ServerConfig{
->>>>>>> a69efa15
 		Config: configtls.Config{
 			CertFile: "./testdata/server.crt",
 			KeyFile:  "./testdata/server.key",
