// Copyright The OpenTelemetry Authors
// SPDX-License-Identifier: Apache-2.0

package sqlserverreceiver

import (
	"context"
	"encoding/hex"
	"encoding/json"
	"errors"
	"math/rand/v2"
	"os"
	"path/filepath"
	"sort"
	"strconv"
	"testing"

	"github.com/stretchr/testify/assert"
	"go.opentelemetry.io/collector/component/componenttest"
	"go.opentelemetry.io/collector/receiver/receivertest"

	"github.com/open-telemetry/opentelemetry-collector-contrib/internal/common/testutil"
	"github.com/open-telemetry/opentelemetry-collector-contrib/internal/sqlquery"
	"github.com/open-telemetry/opentelemetry-collector-contrib/pkg/golden"
	"github.com/open-telemetry/opentelemetry-collector-contrib/pkg/pdatatest/plogtest"
	"github.com/open-telemetry/opentelemetry-collector-contrib/pkg/pdatatest/pmetrictest"
	"github.com/open-telemetry/opentelemetry-collector-contrib/receiver/sqlserverreceiver/internal/metadata"
)

func configureAllScraperMetricsAndEvents(cfg *Config, enabled bool) {
	// Some of these metrics are enabled by default, but it's still helpful to include
	// in the case of using a config that may have previously disabled a metric.
	cfg.Metrics.SqlserverBatchRequestRate.Enabled = enabled
	cfg.Metrics.SqlserverBatchSQLCompilationRate.Enabled = enabled
	cfg.Metrics.SqlserverBatchSQLRecompilationRate.Enabled = enabled
	cfg.Metrics.SqlserverDatabaseBackupOrRestoreRate.Enabled = enabled
	cfg.Metrics.SqlserverDatabaseCount.Enabled = enabled
	cfg.Metrics.SqlserverDatabaseExecutionErrors.Enabled = enabled
	cfg.Metrics.SqlserverDatabaseFullScanRate.Enabled = enabled
	cfg.Metrics.SqlserverDatabaseIo.Enabled = enabled
	cfg.Metrics.SqlserverDatabaseLatency.Enabled = enabled
	cfg.Metrics.SqlserverDatabaseOperations.Enabled = enabled
	cfg.Metrics.SqlserverDatabaseTempdbSpace.Enabled = enabled
	cfg.Metrics.SqlserverDatabaseTempdbVersionStoreSize.Enabled = enabled
	cfg.Metrics.SqlserverDeadlockRate.Enabled = enabled
	cfg.Metrics.SqlserverIndexSearchRate.Enabled = enabled
	cfg.Metrics.SqlserverLockTimeoutRate.Enabled = enabled
	cfg.Metrics.SqlserverLockWaitCount.Enabled = enabled
	cfg.Metrics.SqlserverLockWaitRate.Enabled = enabled
	cfg.Metrics.SqlserverLockWaitTimeAvg.Enabled = enabled
	cfg.Metrics.SqlserverLoginRate.Enabled = enabled
	cfg.Metrics.SqlserverLogoutRate.Enabled = enabled
	cfg.Metrics.SqlserverMemoryGrantsPendingCount.Enabled = enabled
	cfg.Metrics.SqlserverMemoryUsage.Enabled = enabled
	cfg.Metrics.SqlserverOsWaitDuration.Enabled = enabled
	cfg.Metrics.SqlserverPageBufferCacheFreeListStallsRate.Enabled = enabled
	cfg.Metrics.SqlserverPageBufferCacheHitRatio.Enabled = enabled
	cfg.Metrics.SqlserverPageCheckpointFlushRate.Enabled = enabled
	cfg.Metrics.SqlserverPageLazyWriteRate.Enabled = enabled
	cfg.Metrics.SqlserverPageLifeExpectancy.Enabled = enabled
	cfg.Metrics.SqlserverPageLookupRate.Enabled = enabled
	cfg.Metrics.SqlserverPageOperationRate.Enabled = enabled
	cfg.Metrics.SqlserverPageSplitRate.Enabled = enabled
	cfg.Metrics.SqlserverProcessesBlocked.Enabled = enabled
	cfg.Metrics.SqlserverReplicaDataRate.Enabled = enabled
	cfg.Metrics.SqlserverResourcePoolDiskOperations.Enabled = enabled
	cfg.Metrics.SqlserverResourcePoolDiskThrottledReadRate.Enabled = enabled
	cfg.Metrics.SqlserverResourcePoolDiskThrottledWriteRate.Enabled = enabled
	cfg.Metrics.SqlserverTableCount.Enabled = enabled
	cfg.Metrics.SqlserverTransactionDelay.Enabled = enabled
	cfg.Metrics.SqlserverTransactionLogFlushDataRate.Enabled = enabled
	cfg.Metrics.SqlserverTransactionLogFlushRate.Enabled = enabled
	cfg.Metrics.SqlserverTransactionLogFlushWaitRate.Enabled = enabled
	cfg.Metrics.SqlserverTransactionLogGrowthCount.Enabled = enabled
	cfg.Metrics.SqlserverTransactionLogShrinkCount.Enabled = enabled
	cfg.Metrics.SqlserverTransactionLogUsage.Enabled = enabled
	cfg.Metrics.SqlserverTransactionMirrorWriteRate.Enabled = enabled
	cfg.Metrics.SqlserverTransactionRate.Enabled = enabled
	cfg.Metrics.SqlserverTransactionWriteRate.Enabled = enabled
	cfg.Metrics.SqlserverUserConnectionCount.Enabled = enabled

	cfg.Events.DbServerTopQuery.Enabled = enabled
	cfg.Events.DbServerQuerySample.Enabled = enabled
<<<<<<< HEAD
=======
	cfg.Metrics.SqlserverCPUCount.Enabled = enabled
>>>>>>> a69efa15
	// cfg.TopQueryCollection.Enabled = enabled
	// cfg.QuerySample.Enabled = enabled
}

func TestEmptyScrape(t *testing.T) {
	cfg := createDefaultConfig().(*Config)
	cfg.Username = "sa"
	cfg.Password = "password"
	cfg.Port = 1433
	cfg.Server = "0.0.0.0"
	cfg.MetricsBuilderConfig.ResourceAttributes.SqlserverInstanceName.Enabled = true
	cfg.MetricsBuilderConfig.ResourceAttributes.ServerPort.Enabled = true
	assert.NoError(t, cfg.Validate())

	// Ensure there aren't any scrapers when all metrics are disabled.
	// Disable all metrics manually that are enabled by default
	configureAllScraperMetricsAndEvents(cfg, false)

	scrapers := setupSQLServerScrapers(receivertest.NewNopSettings(metadata.Type), cfg)
	assert.Empty(t, scrapers)
}

func TestSuccessfulScrape(t *testing.T) {
	tests := []struct {
		removeServerResourceAttributeFeatureGate bool
		name                                     string
	}{
		{
			name:                                     "TestSuccessfulScrape with removing server resource attribute feature gate on",
			removeServerResourceAttributeFeatureGate: true,
		},
		{
			name:                                     "TestSuccessfulScrape with removing server resource attribute feature gate off",
			removeServerResourceAttributeFeatureGate: false,
		},
	}

	for _, test := range tests {
		t.Run(test.name, func(t *testing.T) {
			testutil.SetFeatureGateForTest(t, removeServerResourceAttributeFeatureGate, test.removeServerResourceAttributeFeatureGate)
			cfg := createDefaultConfig().(*Config)
			cfg.Username = "sa"
			cfg.Password = "password"
			cfg.Port = 1433
			cfg.Server = "0.0.0.0"
			cfg.MetricsBuilderConfig.ResourceAttributes.SqlserverInstanceName.Enabled = true
			cfg.MetricsBuilderConfig.ResourceAttributes.ServerAddress.Enabled = true
			cfg.MetricsBuilderConfig.ResourceAttributes.ServerPort.Enabled = true
			assert.NoError(t, cfg.Validate())

			configureAllScraperMetricsAndEvents(cfg, true)

			scrapers := setupSQLServerScrapers(receivertest.NewNopSettings(metadata.Type), cfg)
			assert.NotEmpty(t, scrapers)

			for _, scraper := range scrapers {
				err := scraper.Start(context.Background(), componenttest.NewNopHost())
				assert.NoError(t, err)
				defer assert.NoError(t, scraper.Shutdown(context.Background()))

				scraper.client = mockClient{
					instanceName:        scraper.config.InstanceName,
					SQL:                 scraper.sqlQuery,
					maxQuerySampleCount: 1000,
					lookbackTime:        20,
				}

				actualMetrics, err := scraper.ScrapeMetrics(context.Background())
				assert.NoError(t, err)
				fileSuffix := ".yaml"
				if test.removeServerResourceAttributeFeatureGate {
					fileSuffix = "RemoveServerResourceAttributes.yaml"
				}
				var expectedFile string
				switch scraper.sqlQuery {
				case getSQLServerDatabaseIOQuery(scraper.config.InstanceName):
					expectedFile = filepath.Join("testdata", "expectedDatabaseIO")
				case getSQLServerPerformanceCounterQuery(scraper.config.InstanceName):
					expectedFile = filepath.Join("testdata", "expectedPerfCounters")
				case getSQLServerPropertiesQuery(scraper.config.InstanceName):
					expectedFile = filepath.Join("testdata", "expectedProperties")
				case getSQLServerWaitStatsQuery(scraper.config.InstanceName):
					expectedFile = filepath.Join("testdata", "expectedWaitStats")
				}
				expectedFile += fileSuffix

				// Uncomment line below to re-generate expected metrics.
				// golden.WriteMetrics(t, expectedFile, actualMetrics)
				expectedMetrics, err := golden.ReadMetrics(expectedFile)
				assert.NoError(t, err)

<<<<<<< HEAD
				assert.NoError(t, pmetrictest.CompareMetrics(actualMetrics, expectedMetrics,
=======
				assert.NoError(t, pmetrictest.CompareMetrics(expectedMetrics, actualMetrics,
>>>>>>> a69efa15
					pmetrictest.IgnoreMetricDataPointsOrder(),
					pmetrictest.IgnoreStartTimestamp(),
					pmetrictest.IgnoreTimestamp(),
					pmetrictest.IgnoreResourceMetricsOrder()), expectedFile)
			}
		})
	}
}

func TestScrapeInvalidQuery(t *testing.T) {
	cfg := createDefaultConfig().(*Config)
	cfg.Username = "sa"
	cfg.Password = "password"
	cfg.Port = 1433
	cfg.Server = "0.0.0.0"
	cfg.MetricsBuilderConfig.ResourceAttributes.SqlserverInstanceName.Enabled = true
	cfg.MetricsBuilderConfig.ResourceAttributes.ServerPort.Enabled = true

	assert.NoError(t, cfg.Validate())

	configureAllScraperMetricsAndEvents(cfg, true)
	scrapers := setupSQLServerScrapers(receivertest.NewNopSettings(metadata.Type), cfg)
	assert.NotNil(t, scrapers)

	for _, scraper := range scrapers {
		err := scraper.Start(context.Background(), componenttest.NewNopHost())
		assert.NoError(t, err)
		defer assert.NoError(t, scraper.Shutdown(context.Background()))

		scraper.client = mockClient{
			instanceName: scraper.config.InstanceName,
			SQL:          "Invalid SQL query",
		}

		actualMetrics, err := scraper.ScrapeMetrics(context.Background())
		assert.Error(t, err)
		assert.Empty(t, actualMetrics)
	}
}

func TestScrapeCacheAndDiff(t *testing.T) {
	cfg := createDefaultConfig().(*Config)
	cfg.Username = "sa"
	cfg.Password = "password"
	cfg.Port = 1433
	cfg.Server = "0.0.0.0"
	cfg.MetricsBuilderConfig.ResourceAttributes.SqlserverInstanceName.Enabled = true
	cfg.Events.DbServerTopQuery.Enabled = true
	assert.NoError(t, cfg.Validate())

	configureAllScraperMetricsAndEvents(cfg, false)

	cfg.Events.DbServerTopQuery.Enabled = true
	scrapers := setupSQLServerLogsScrapers(receivertest.NewNopSettings(metadata.Type), cfg)
	assert.NotNil(t, scrapers)

	scraper := scrapers[0]
	cached, val := scraper.cacheAndDiff("query_hash", "query_plan_hash", "column", -1)
	assert.False(t, cached)
	assert.Equal(t, int64(0), val)

	cached, val = scraper.cacheAndDiff("query_hash", "query_plan_hash", "column", 1)
	assert.False(t, cached)
	assert.Equal(t, int64(1), val)

	cached, val = scraper.cacheAndDiff("query_hash", "query_plan_hash", "column", 1)
	assert.True(t, cached)
	assert.Equal(t, int64(0), val)

	cached, val = scraper.cacheAndDiff("query_hash", "query_plan_hash", "column", 3)
	assert.True(t, cached)
	assert.Equal(t, int64(2), val)
}

func TestSortRows(t *testing.T) {
	assert.Equal(t, []sqlquery.StringMap{}, sortRows(nil, nil, 0))
	assert.Equal(t, []sqlquery.StringMap{}, sortRows([]sqlquery.StringMap{}, []int64{}, 0))
	assert.Equal(t, []sqlquery.StringMap{}, sortRows([]sqlquery.StringMap{
		{"column": "1"},
	}, []int64{1, 2}, 1))
	assert.Equal(
		t,
		[]sqlquery.StringMap{{"ghi": "56"}, {"def": "34"}, {"abc": "12"}},
		sortRows([]sqlquery.StringMap{{"abc": "12"}, {"ghi": "56"}, {"def": "34"}}, []int64{1, 2, 2}, 3))

	assert.Equal(
		t,
		[]sqlquery.StringMap{{"ghi": "56"}, {"def": "34"}},
		sortRows([]sqlquery.StringMap{{"abc": "12"}, {"ghi": "56"}, {"def": "34"}}, []int64{1, 2, 2}, 2))

	assert.Equal(
		t,
		[]sqlquery.StringMap{{"ghi": "56"}},
		sortRows([]sqlquery.StringMap{{"abc": "12"}, {"ghi": "56"}, {"def": "34"}}, []int64{1, 2, 2}, 1))

	weights := make([]int64, 50)

	for i := range weights {
		weights[i] = rand.Int64()
	}

	var rows []sqlquery.StringMap
	for _, v := range weights {
		rows = append(rows, sqlquery.StringMap{"column": strconv.FormatInt(v, 10)})
	}

	rows = sortRows(rows, weights, uint(len(weights)))
	sort.Slice(weights, func(i, j int) bool {
		return weights[i] > weights[j]
	})

	for i, v := range weights {
		expected := v
		actual, err := strconv.ParseInt(rows[i]["column"], 10, 64)
		assert.NoError(t, err)
		assert.Equal(t, expected, actual)
	}
}

var _ sqlquery.DbClient = (*mockClient)(nil)

type mockClient struct {
	SQL                 string
	instanceName        string
	maxQuerySampleCount uint
	lookbackTime        uint
	topQueryCount       uint
	maxRowsPerQuery     uint64
}

type mockInvalidClient struct {
	mockClient
}

func readFile(fname string) ([]sqlquery.StringMap, error) {
	file, err := os.ReadFile(filepath.Join("testdata", fname))
	if err != nil {
		return nil, err
	}

	var metrics []sqlquery.StringMap
	err = json.Unmarshal(file, &metrics)
	if err != nil {
		return nil, err
	}

	return metrics, nil
}

func (mc mockClient) QueryRows(context.Context, ...any) ([]sqlquery.StringMap, error) {
	var queryResults []sqlquery.StringMap
	var err error

	switch mc.SQL {
	case getSQLServerDatabaseIOQuery(mc.instanceName):
		queryResults, err = readFile("database_io_scraped_data.txt")
	case getSQLServerPerformanceCounterQuery(mc.instanceName):
		queryResults, err = readFile("perfCounterQueryData.txt")
	case getSQLServerPropertiesQuery(mc.instanceName):
		queryResults, err = readFile("propertyQueryData.txt")
	case getSQLServerWaitStatsQuery(mc.instanceName):
		queryResults, err = readFile("waitStatsQueryData.txt")
	case getSQLServerQueryTextAndPlanQuery():
		queryResults, err = readFile("queryTextAndPlanQueryData.txt")
	case getSQLServerQuerySamplesQuery():
		queryResults, err = readFile("recordDatabaseSampleQueryData.txt")
	default:
		return nil, errors.New("No valid query found")
	}

	if err != nil {
		return nil, err
	}
	return queryResults, nil
}

func (mc mockInvalidClient) QueryRows(context.Context, ...any) ([]sqlquery.StringMap, error) {
	var queryResults []sqlquery.StringMap
	var err error

	switch mc.SQL {
	case getSQLServerQuerySamplesQuery():
		queryResults, err = readFile("recordInvalidDatabaseSampleQueryData.txt")
	case getSQLServerQueryTextAndPlanQuery():
		queryResults, err = readFile("queryTextAndPlanQueryInvalidData.txt")
	default:
		return nil, errors.New("No valid query found")
	}

	if err != nil {
		return nil, err
	}
	return queryResults, nil
}

func TestQueryTextAndPlanQuery(t *testing.T) {
	cfg := createDefaultConfig().(*Config)
	cfg.Username = "sa"
	cfg.Password = "password"
	cfg.Port = 1433
	cfg.Server = "0.0.0.0"
	cfg.MetricsBuilderConfig.ResourceAttributes.SqlserverInstanceName.Enabled = true
	cfg.Events.DbServerTopQuery.Enabled = true
	assert.NoError(t, cfg.Validate())

	configureAllScraperMetricsAndEvents(cfg, false)
	cfg.Events.DbServerTopQuery.Enabled = true
	cfg.TopQueryCollection.CollectionInterval = cfg.ControllerConfig.CollectionInterval

	scrapers := setupSQLServerLogsScrapers(receivertest.NewNopSettings(metadata.Type), cfg)
	assert.NotNil(t, scrapers)

	scraper := scrapers[0]
	assert.NotNil(t, scraper.cache)

	const totalElapsedTime = "total_elapsed_time"
	const rowsReturned = "total_rows"
	const totalWorkerTime = "total_worker_time"
	const logicalReads = "total_logical_reads"
	const logicalWrites = "total_logical_writes"
	const physicalReads = "total_physical_reads"
	const executionCount = "execution_count"
	const totalGrant = "total_grant_kb"

	queryHash := hex.EncodeToString([]byte("0x37849E874171E3F3"))
	queryPlanHash := hex.EncodeToString([]byte("0xD3112909429A1B50"))
	scraper.cacheAndDiff(queryHash, queryPlanHash, totalElapsedTime, 846)
	scraper.cacheAndDiff(queryHash, queryPlanHash, rowsReturned, 1)
	scraper.cacheAndDiff(queryHash, queryPlanHash, logicalReads, 1)
	scraper.cacheAndDiff(queryHash, queryPlanHash, logicalWrites, 1)
	scraper.cacheAndDiff(queryHash, queryPlanHash, physicalReads, 1)
	scraper.cacheAndDiff(queryHash, queryPlanHash, executionCount, 1)
	scraper.cacheAndDiff(queryHash, queryPlanHash, totalWorkerTime, 845)
	scraper.cacheAndDiff(queryHash, queryPlanHash, totalGrant, 1)

	scraper.client = mockClient{
		instanceName:        scraper.config.InstanceName,
		SQL:                 scraper.sqlQuery,
		maxQuerySampleCount: 1000,
		lookbackTime:        20,
		topQueryCount:       200,
	}

	actualLogs, err := scraper.ScrapeLogs(context.Background())
	assert.NoError(t, err)

	expectedFile := filepath.Join("testdata", "expectedQueryTextAndPlanQuery.yaml")

	// Uncomment line below to re-generate expected logs.
	// golden.WriteLogs(t, expectedFile, actualLogs)
	expectedLogs, _ := golden.ReadLogs(expectedFile)
	errs := plogtest.CompareLogs(expectedLogs, actualLogs, plogtest.IgnoreTimestamp())
	assert.Equal(t, "db.server.top_query", actualLogs.ResourceLogs().At(0).ScopeLogs().At(0).LogRecords().At(0).EventName())
	assert.NoError(t, errs)
}

func TestInvalidQueryTextAndPlanQuery(t *testing.T) {
	cfg := createDefaultConfig().(*Config)
	cfg.Username = "sa"
	cfg.Password = "password"
	cfg.Port = 1433
	cfg.Server = "0.0.0.0"
	cfg.Events.DbServerTopQuery.Enabled = true
	assert.NoError(t, cfg.Validate())

	configureAllScraperMetricsAndEvents(cfg, false)
	cfg.Events.DbServerTopQuery.Enabled = true

	scrapers := setupSQLServerLogsScrapers(receivertest.NewNopSettings(metadata.Type), cfg)
	assert.NotNil(t, scrapers)

	scraper := scrapers[0]
	assert.NotNil(t, scraper.cache)

	const totalElapsedTime = "total_elapsed_time"
	const rowsReturned = "total_rows"
	const totalWorkerTime = "total_worker_time"
	const logicalReads = "total_logical_reads"
	const logicalWrites = "total_logical_writes"
	const physicalReads = "total_physical_reads"
	const executionCount = "execution_count"
	const totalGrant = "total_grant_kb"

	queryHash := hex.EncodeToString([]byte("0x37849E874171E3F3"))
	queryPlanHash := hex.EncodeToString([]byte("0xD3112909429A1B50"))
	scraper.cacheAndDiff(queryHash, queryPlanHash, totalElapsedTime, 1)
	scraper.cacheAndDiff(queryHash, queryPlanHash, rowsReturned, 1)
	scraper.cacheAndDiff(queryHash, queryPlanHash, logicalReads, 1)
	scraper.cacheAndDiff(queryHash, queryPlanHash, logicalWrites, 1)
	scraper.cacheAndDiff(queryHash, queryPlanHash, physicalReads, 1)
	scraper.cacheAndDiff(queryHash, queryPlanHash, executionCount, 1)
	scraper.cacheAndDiff(queryHash, queryPlanHash, totalWorkerTime, 1)
	scraper.cacheAndDiff(queryHash, queryPlanHash, totalGrant, 1)

	scraper.client = mockInvalidClient{
		mockClient: mockClient{
			instanceName:        scraper.config.InstanceName,
			SQL:                 scraper.sqlQuery,
			maxQuerySampleCount: 1000,
			lookbackTime:        20,
		},
	}

	actualLogs, err := scraper.ScrapeLogs(context.Background())
	assert.Error(t, err)

	expectedFile := "expectedQueryTextAndPlanQueryWithInvalidData.yaml"

	// Uncomment line below to re-generate expected logs.
	// golden.WriteLogs(t, filepath.Join("testdata", expectedFile), actualLogs)

	expectedLogs, err := golden.ReadLogs(filepath.Join("testdata", expectedFile))
	assert.NoError(t, err)

	errs := plogtest.CompareLogs(expectedLogs, actualLogs, plogtest.IgnoreTimestamp())
	assert.Equal(t, "db.server.top_query", actualLogs.ResourceLogs().At(0).ScopeLogs().At(0).LogRecords().At(0).EventName())
	assert.NoError(t, errs)
}

func TestRecordDatabaseSampleQuery(t *testing.T) {
	tests := map[string]struct {
		expectedFile string
		mockClient   func(instance, sql string) sqlquery.DbClient
		errors       bool
	}{
		"valid data": {
			expectedFile: "expectedRecordDatabaseSampleQuery.yaml",
			mockClient: func(instance, sql string) sqlquery.DbClient {
				return mockClient{
					instanceName:    instance,
					SQL:             sql,
					maxRowsPerQuery: 100,
				}
			},
			errors: false,
		},
		"invalid data": {
			expectedFile: "expectedRecordDatabaseSampleQueryWithInvalidData.yaml",
			mockClient: func(instance, sql string) sqlquery.DbClient {
				return mockInvalidClient{
					mockClient{
						instanceName:    instance,
						SQL:             sql,
						maxRowsPerQuery: 100,
					},
				}
			},
			errors: true,
		},
	}

	for name, tc := range tests {
		t.Run("TestRecordDatabaseSampleQuery/"+name, func(t *testing.T) {
			cfg := createDefaultConfig().(*Config)
			cfg.Username = "sa"
			cfg.Password = "password"
			cfg.Port = 1433
			cfg.Server = "0.0.0.0"
			cfg.MetricsBuilderConfig.ResourceAttributes.SqlserverInstanceName.Enabled = true
			assert.NoError(t, cfg.Validate())

			configureAllScraperMetricsAndEvents(cfg, false)
			cfg.Events.DbServerQuerySample.Enabled = true

			scrapers := setupSQLServerLogsScrapers(receivertest.NewNopSettings(metadata.Type), cfg)
			assert.NotNil(t, scrapers)

			scraper := scrapers[0]
			assert.NotNil(t, scraper.cache)

			scraper.client = tc.mockClient(scraper.instanceName, scraper.sqlQuery)

			actualLogs, err := scraper.ScrapeLogs(context.Background())
			if tc.errors {
				assert.Error(t, err)
			} else {
				assert.NoError(t, err)
			}

			// Uncomment line below to re-generate expected logs.
			// golden.WriteLogs(t, filepath.Join("testdata", tc.expectedFile), actualLogs)
			expectedLogs, err := golden.ReadLogs(filepath.Join("testdata", tc.expectedFile))
			assert.NoError(t, err)
			errs := plogtest.CompareLogs(expectedLogs, actualLogs, plogtest.IgnoreTimestamp())
			assert.Equal(t, "db.server.query_sample", actualLogs.ResourceLogs().At(0).ScopeLogs().At(0).LogRecords().At(0).EventName())
			assert.NoError(t, errs)
		})
	}
}<|MERGE_RESOLUTION|>--- conflicted
+++ resolved
@@ -81,10 +81,7 @@
 
 	cfg.Events.DbServerTopQuery.Enabled = enabled
 	cfg.Events.DbServerQuerySample.Enabled = enabled
-<<<<<<< HEAD
-=======
 	cfg.Metrics.SqlserverCPUCount.Enabled = enabled
->>>>>>> a69efa15
 	// cfg.TopQueryCollection.Enabled = enabled
 	// cfg.QuerySample.Enabled = enabled
 }
@@ -176,11 +173,7 @@
 				expectedMetrics, err := golden.ReadMetrics(expectedFile)
 				assert.NoError(t, err)
 
-<<<<<<< HEAD
-				assert.NoError(t, pmetrictest.CompareMetrics(actualMetrics, expectedMetrics,
-=======
 				assert.NoError(t, pmetrictest.CompareMetrics(expectedMetrics, actualMetrics,
->>>>>>> a69efa15
 					pmetrictest.IgnoreMetricDataPointsOrder(),
 					pmetrictest.IgnoreStartTimestamp(),
 					pmetrictest.IgnoreTimestamp(),
