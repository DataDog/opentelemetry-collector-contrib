// Copyright The OpenTelemetry Authors
// SPDX-License-Identifier: Apache-2.0

package sqlserverreceiver // import "github.com/open-telemetry/opentelemetry-collector-contrib/receiver/sqlserverreceiver"

import (
	"bytes"
	"encoding/xml"
	"fmt"
	"strings"

	"github.com/DataDog/datadog-agent/pkg/obfuscate"
)

var (
	xmlPlanObfuscationAttrs = []string{
		"StatementText",
		"ConstValue",
		"ScalarString",
		"ParameterCompiledValue",
	}
	obfuscateSQLConfig = obfuscate.SQLConfig{DBMS: "mssql"}
)

type obfuscator obfuscate.Obfuscator

func newObfuscator() *obfuscator {
	return (*obfuscator)(obfuscate.NewObfuscator(obfuscate.Config{}))
}

<<<<<<< HEAD
// ObfuscateSQL obfuscates & normalizes the provided SQL query, writing the error into errResult if the operation fails.
func obfuscateSQL(rawQuery string) (string, error) {
	obfuscatedQuery, err := lazyInitObfuscator().ObfuscateSQLStringWithOptions(rawQuery, &obfuscate.SQLConfig{DBMS: "mssql"})
=======
func (o *obfuscator) obfuscateSQLString(sql string) (string, error) {
	obfuscatedQuery, err := (*obfuscate.Obfuscator)(o).ObfuscateSQLStringWithOptions(sql, &obfuscateSQLConfig)
>>>>>>> a69efa15
	if err != nil {
		return "", err
	}
	return obfuscatedQuery.Query, nil
}

// obfuscateXMLPlan obfuscates SQL text & parameters from the provided SQL Server XML Plan
func (o *obfuscator) obfuscateXMLPlan(rawPlan string) (string, error) {
	decoder := xml.NewDecoder(strings.NewReader(rawPlan))
	var buffer bytes.Buffer
	encoder := xml.NewEncoder(&buffer)

	for {
		token, err := decoder.Token()
		if err != nil {
			if err.Error() == "EOF" {
				break
			}
			return "", err
		}

		switch elem := token.(type) {
		case xml.StartElement:
			for i := range elem.Attr {
				for _, attrName := range xmlPlanObfuscationAttrs {
					if elem.Attr[i].Name.Local == attrName {
						if elem.Attr[i].Value == "" {
							continue
						}
						val, err := o.obfuscateSQLString(elem.Attr[i].Value)
						if err != nil {
							fmt.Println("Unable to obfuscate SQL statement in query plan, skipping: " + elem.Attr[i].Value)
							return "", nil
						}
						elem.Attr[i].Value = val
					}
				}
			}
			err := encoder.EncodeToken(elem)
			if err != nil {
				return "", err
			}
		case xml.CharData:
			elem = bytes.TrimSpace(elem)
			err := encoder.EncodeToken(elem)
			if err != nil {
				return "", err
			}
		case xml.EndElement:
			err := encoder.EncodeToken(elem)
			if err != nil {
				return "", err
			}
		default:
			err := encoder.EncodeToken(token)
			if err != nil {
				return "", err
			}
		}
	}

	err := encoder.Flush()
	if err != nil {
		return "", err
	}

	return buffer.String(), nil
}<|MERGE_RESOLUTION|>--- conflicted
+++ resolved
@@ -28,14 +28,8 @@
 	return (*obfuscator)(obfuscate.NewObfuscator(obfuscate.Config{}))
 }
 
-<<<<<<< HEAD
-// ObfuscateSQL obfuscates & normalizes the provided SQL query, writing the error into errResult if the operation fails.
-func obfuscateSQL(rawQuery string) (string, error) {
-	obfuscatedQuery, err := lazyInitObfuscator().ObfuscateSQLStringWithOptions(rawQuery, &obfuscate.SQLConfig{DBMS: "mssql"})
-=======
 func (o *obfuscator) obfuscateSQLString(sql string) (string, error) {
 	obfuscatedQuery, err := (*obfuscate.Obfuscator)(o).ObfuscateSQLStringWithOptions(sql, &obfuscateSQLConfig)
->>>>>>> a69efa15
 	if err != nil {
 		return "", err
 	}
