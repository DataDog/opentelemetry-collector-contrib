// Copyright The OpenTelemetry Authors
// SPDX-License-Identifier: Apache-2.0

package webhookeventreceiver // import "github.com/open-telemetry/opentelemetry-collector-contrib/receiver/webhookeventreceiver"

import (
	"bufio"
	"compress/gzip"
	"context"
	"errors"
	"io"
	"net/http"
	"regexp"
	"sync"
	"time"

	jsoniter "github.com/json-iterator/go"
	"github.com/julienschmidt/httprouter"
	"go.opentelemetry.io/collector/component"
	"go.opentelemetry.io/collector/component/componentstatus"
	"go.opentelemetry.io/collector/consumer"
	"go.opentelemetry.io/collector/receiver"
	"go.opentelemetry.io/collector/receiver/receiverhelper"
	"go.uber.org/zap"

	"github.com/open-telemetry/opentelemetry-collector-contrib/receiver/webhookeventreceiver/internal/metadata"
)

var (
	errNilLogsConsumer       = errors.New("missing a logs consumer")
	errInvalidRequestMethod  = errors.New("invalid method. Valid method is POST")
	errInvalidEncodingType   = errors.New("invalid encoding type")
	errEmptyResponseBody     = errors.New("request body content length is zero")
	errMissingRequiredHeader = errors.New("request was missing required header or incorrect header value")
)

const healthyResponse = `{"text": "Webhookevent receiver is healthy"}`

type eventReceiver struct {
	settings            receiver.Settings
	cfg                 *Config
	logConsumer         consumer.Logs
	server              *http.Server
	shutdownWG          sync.WaitGroup
	obsrecv             *receiverhelper.ObsReport
	gzipPool            *sync.Pool
	includeHeadersRegex *regexp.Regexp
}

func newLogsReceiver(params receiver.Settings, cfg Config, consumer consumer.Logs) (receiver.Logs, error) {
	if consumer == nil {
		return nil, errNilLogsConsumer
	}

	if err := cfg.Validate(); err != nil {
		return nil, err
	}
	var includeHeaderRegex *regexp.Regexp
	if cfg.HeaderAttributeRegex != "" {
		// Valdiate() call above has already ensured this will compile
		includeHeaderRegex, _ = regexp.Compile(cfg.HeaderAttributeRegex)
	}

	transport := "http"
<<<<<<< HEAD
	if cfg.TLS != nil {
=======
	if cfg.TLS.HasValue() {
>>>>>>> a69efa15
		transport = "https"
	}

	obsrecv, err := receiverhelper.NewObsReport(receiverhelper.ObsReportSettings{
		ReceiverID:             params.ID,
		Transport:              transport,
		ReceiverCreateSettings: params,
	})
	if err != nil {
		return nil, err
	}

	// create eventReceiver instance
	er := &eventReceiver{
		settings:            params,
		cfg:                 &cfg,
		logConsumer:         consumer,
		obsrecv:             obsrecv,
		gzipPool:            &sync.Pool{New: func() any { return new(gzip.Reader) }},
		includeHeadersRegex: includeHeaderRegex,
	}

	return er, nil
}

// Start function manages receiver startup tasks. part of the receiver.Logs interface.
func (er *eventReceiver) Start(ctx context.Context, host component.Host) error {
	// noop if not nil. if start has not been called before these values should be nil.
	if er.server != nil && er.server.Handler != nil {
		return nil
	}

	// create listener from config
	ln, err := er.cfg.ToListener(ctx)
	if err != nil {
		return err
	}

	// set up router.
	router := httprouter.New()

	router.POST(er.cfg.Path, er.handleReq)
	router.GET(er.cfg.HealthPath, er.handleHealthCheck)

	// webhook server standup and configuration
	er.server, err = er.cfg.ToServer(ctx, host, er.settings.TelemetrySettings, router)
	if err != nil {
		return err
	}

	readTimeout, err := time.ParseDuration(er.cfg.ReadTimeout)
	if err != nil {
		return err
	}

	writeTimeout, err := time.ParseDuration(er.cfg.WriteTimeout)
	if err != nil {
		return err
	}

	// set timeouts
	er.server.ReadHeaderTimeout = readTimeout
	er.server.WriteTimeout = writeTimeout

	// shutdown
	er.shutdownWG.Add(1)
	go func() {
		defer er.shutdownWG.Done()
		if errHTTP := er.server.Serve(ln); !errors.Is(errHTTP, http.ErrServerClosed) && errHTTP != nil {
			componentstatus.ReportStatus(host, componentstatus.NewFatalErrorEvent(errHTTP))
		}
	}()

	return nil
}

// Shutdown function manages receiver shutdown tasks. part of the receiver.Logs interface.
func (er *eventReceiver) Shutdown(_ context.Context) error {
	// server must exist to be closed.
	if er.server == nil {
		return nil
	}

	err := er.server.Close()
	er.shutdownWG.Wait()
	return err
}

// handleReq handles incoming request from webhook. On success returns a 200 response code to the webhook
func (er *eventReceiver) handleReq(w http.ResponseWriter, r *http.Request, _ httprouter.Params) {
	ctx := r.Context()
	ctx = er.obsrecv.StartLogsOp(ctx)

	if r.Method != http.MethodPost {
		er.failBadReq(ctx, w, http.StatusBadRequest, errInvalidRequestMethod)
		return
	}

	if er.cfg.RequiredHeader.Key != "" {
		requiredHeaderValue := r.Header.Get(er.cfg.RequiredHeader.Key)
		if requiredHeaderValue != er.cfg.RequiredHeader.Value {
			er.failBadReq(ctx, w, http.StatusUnauthorized, errMissingRequiredHeader)
			return
		}
	}

	encoding := r.Header.Get("Content-Encoding")
	// only support gzip if encoding header is set.
	if encoding != "" && encoding != "gzip" {
		er.failBadReq(ctx, w, http.StatusUnsupportedMediaType, errInvalidEncodingType)
		return
	}

	if r.ContentLength == 0 {
		er.obsrecv.EndLogsOp(ctx, metadata.Type.String(), 0, nil)
		er.failBadReq(ctx, w, http.StatusBadRequest, errEmptyResponseBody)
	}

	bodyReader := r.Body
	// gzip encoded case
	if encoding == "gzip" || encoding == "x-gzip" {
		reader := er.gzipPool.Get().(*gzip.Reader)
		err := reader.Reset(bodyReader)
		if err != nil {
			er.failBadReq(ctx, w, http.StatusBadRequest, err)
			_, _ = io.ReadAll(r.Body)
			_ = r.Body.Close()
			return
		}
		bodyReader = reader
		defer er.gzipPool.Put(reader)
	}

	// send body into a scanner and then convert the request body into a log
	sc := bufio.NewScanner(bodyReader)
	ld, numLogs := er.reqToLog(sc, r.Header, r.URL.Query())
	consumerErr := er.logConsumer.ConsumeLogs(ctx, ld)

	_ = bodyReader.Close()

	if consumerErr != nil {
		er.failBadReq(ctx, w, http.StatusInternalServerError, consumerErr)
	} else {
		w.WriteHeader(http.StatusOK)
	}
	er.obsrecv.EndLogsOp(ctx, metadata.Type.String(), numLogs, consumerErr)
}

// Simple healthcheck endpoint.
func (er *eventReceiver) handleHealthCheck(w http.ResponseWriter, _ *http.Request, _ httprouter.Params) {
	w.Header().Add("Content-Type", "application/json")
	w.WriteHeader(http.StatusOK)

	_, _ = w.Write([]byte(healthyResponse))
}

// write response on a failed/bad request. Generates a small json body based on the thrown by
// the handle func and the appropriate http status code. many webhooks will either log these responses or
// notify webhook users should a none 2xx code be detected.
func (er *eventReceiver) failBadReq(_ context.Context,
	w http.ResponseWriter,
	httpStatusCode int,
	err error,
) {
	jsonResp, err := jsoniter.Marshal(err.Error())
	if err != nil {
		er.settings.Logger.Warn("failed to marshall error to json")
	}

	// write response to webhook
	w.WriteHeader(httpStatusCode)
	if len(jsonResp) > 0 {
		w.Header().Add("Content-Type", "application/json")
		_, err = w.Write(jsonResp)
		if err != nil {
			er.settings.Logger.Warn("failed to write json response", zap.Error(err))
		}
	}

	// log bad webhook request if debug is enabled
	if er.settings.Logger.Core().Enabled(zap.DebugLevel) {
		msg := string(jsonResp)
		er.settings.Logger.Debug(msg, zap.Int("http_status_code", httpStatusCode), zap.Error(err))
	}
}<|MERGE_RESOLUTION|>--- conflicted
+++ resolved
@@ -62,11 +62,7 @@
 	}
 
 	transport := "http"
-<<<<<<< HEAD
-	if cfg.TLS != nil {
-=======
 	if cfg.TLS.HasValue() {
->>>>>>> a69efa15
 		transport = "https"
 	}
 
