--- conflicted
+++ resolved
@@ -149,12 +149,9 @@
 	}
 
 	attrs.PutStr(string(semconv.ServiceNameKey), svc)
-<<<<<<< HEAD
-=======
 
 	// Add all custom properties from the repository as resource attributes
 	addCustomPropertiesToAttrs(attrs, e.GetRepo().CustomProperties)
->>>>>>> a69efa15
 
 	// VCS Attributes
 	attrs.PutStr(AttributeVCSRepositoryName, e.GetRepo().GetName())
@@ -228,12 +225,9 @@
 	}
 
 	attrs.PutStr(string(semconv.ServiceNameKey), svc)
-<<<<<<< HEAD
-=======
 
 	// Add all custom properties from the repository as resource attributes
 	addCustomPropertiesToAttrs(attrs, e.GetRepo().CustomProperties)
->>>>>>> a69efa15
 
 	// VCS Attributes
 	attrs.PutStr(AttributeVCSRepositoryName, e.GetRepo().GetName())
