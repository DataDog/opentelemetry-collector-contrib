// Copyright The OpenTelemetry Authors
// SPDX-License-Identifier: Apache-2.0

package splunkhecreceiver

import (
	"path/filepath"
	"testing"

	"github.com/stretchr/testify/assert"
	"github.com/stretchr/testify/require"
	"go.opentelemetry.io/collector/component"
	"go.opentelemetry.io/collector/config/confighttp"
	"go.opentelemetry.io/collector/config/configoptional"
	"go.opentelemetry.io/collector/config/configtls"
	"go.opentelemetry.io/collector/confmap/confmaptest"
	"go.opentelemetry.io/collector/confmap/xconfmap"

	"github.com/open-telemetry/opentelemetry-collector-contrib/internal/splunk"
	"github.com/open-telemetry/opentelemetry-collector-contrib/receiver/splunkhecreceiver/internal/metadata"
)

func TestLoadConfig(t *testing.T) {
	t.Parallel()

	cm, err := confmaptest.LoadConf(filepath.Join("testdata", "config.yaml"))
	require.NoError(t, err)

	tests := []struct {
		id       component.ID
		expected component.Config
	}{
		{
			id:       component.NewID(metadata.Type),
			expected: createDefaultConfig(),
		},
		{
			id: component.NewIDWithName(metadata.Type, "allsettings"),
			expected: &Config{
				ServerConfig: confighttp.ServerConfig{
					Endpoint: "localhost:8088",
				},
				AccessTokenPassthroughConfig: splunk.AccessTokenPassthroughConfig{
					AccessTokenPassthrough: true,
				},
				RawPath:    "/foo",
				Splitting:  SplittingStrategyLine,
				HealthPath: "/bar",
				Ack:        Ack{Path: "/services/collector/ack"},
				HecToOtelAttrs: splunk.HecToOtelAttrs{
					Source:     "file.name",
					SourceType: "foobar",
					Index:      "myindex",
					Host:       "myhostfield",
				},
			},
		},
		{
			id: component.NewIDWithName(metadata.Type, "tls"),
			expected: &Config{
				ServerConfig: confighttp.ServerConfig{
					Endpoint: "localhost:8088",
<<<<<<< HEAD
					TLS: &configtls.ServerConfig{
=======
					TLS: configoptional.Some(configtls.ServerConfig{
>>>>>>> a69efa15
						Config: configtls.Config{
							CertFile: "/test.crt",
							KeyFile:  "/test.key",
						},
					}),
				},
				AccessTokenPassthroughConfig: splunk.AccessTokenPassthroughConfig{
					AccessTokenPassthrough: false,
				},
				RawPath:    "/services/collector/raw",
				Splitting:  SplittingStrategyLine,
				HealthPath: "/services/collector/health",
				Ack:        Ack{Path: "/services/collector/ack"},
				HecToOtelAttrs: splunk.HecToOtelAttrs{
					Source:     "com.splunk.source",
					SourceType: "com.splunk.sourcetype",
					Index:      "com.splunk.index",
					Host:       "host.name",
				},
			},
		},
	}

	for _, tt := range tests {
		t.Run(tt.id.String(), func(t *testing.T) {
			factory := NewFactory()
			cfg := factory.CreateDefaultConfig()

			sub, err := cm.Sub(tt.id.String())
			require.NoError(t, err)
			require.NoError(t, sub.Unmarshal(cfg))

			assert.NoError(t, xconfmap.Validate(cfg))
			assert.Equal(t, tt.expected, cfg)
		})
	}
}<|MERGE_RESOLUTION|>--- conflicted
+++ resolved
@@ -60,11 +60,7 @@
 			expected: &Config{
 				ServerConfig: confighttp.ServerConfig{
 					Endpoint: "localhost:8088",
-<<<<<<< HEAD
-					TLS: &configtls.ServerConfig{
-=======
 					TLS: configoptional.Some(configtls.ServerConfig{
->>>>>>> a69efa15
 						Config: configtls.Config{
 							CertFile: "/test.crt",
 							KeyFile:  "/test.key",
