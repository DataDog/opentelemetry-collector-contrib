--- conflicted
+++ resolved
@@ -53,11 +53,7 @@
 	}
 
 	transport := "http"
-<<<<<<< HEAD
-	if cfg.WebHook.TLS != nil {
-=======
 	if cfg.WebHook.TLS.HasValue() {
->>>>>>> a69efa15
 		transport = "https"
 	}
 
