resourceMetrics:
  - resource: {}
    scopeMetrics:
      - metrics:
          - description: Count of buckets per index
            gauge:
              dataPoints:
                - asInt: "51"
                  attributes:
                    - key: splunk.index.name
                      value:
                        stringValue: _audit
                    - key: splunk.splunkd.build
                      value:
                        stringValue: ""
                    - key: splunk.splunkd.version
                      value:
                        stringValue: ""
                  startTimeUnixNano: "1000000"
                  timeUnixNano: "2000000"
            name: splunk.data.indexes.extended.bucket.count
            unit: '{buckets}'
          - description: Count of events in this bucket super-directory. *Note:** Must be pointed at specific indexer `endpoint`.
            gauge:
              dataPoints:
                - asInt: "107267027"
                  attributes:
                    - key: splunk.bucket.dir
                      value:
                        stringValue: home
                    - key: splunk.index.name
                      value:
                        stringValue: _audit
                    - key: splunk.splunkd.build
                      value:
                        stringValue: ""
                    - key: splunk.splunkd.version
                      value:
                        stringValue: ""
                  startTimeUnixNano: "1000000"
                  timeUnixNano: "2000000"
            name: splunk.data.indexes.extended.bucket.event.count
            unit: '{events}'
          - description: (If size > 0) Number of hot buckets. *Note:** Must be pointed at specific indexer `endpoint`.
            gauge:
              dataPoints:
                - asInt: "1"
                  attributes:
                    - key: splunk.bucket.dir
                      value:
                        stringValue: hot
                    - key: splunk.index.name
                      value:
                        stringValue: _audit
                    - key: splunk.splunkd.build
                      value:
                        stringValue: ""
                    - key: splunk.splunkd.version
                      value:
                        stringValue: ""
                  startTimeUnixNano: "1000000"
                  timeUnixNano: "2000000"
            name: splunk.data.indexes.extended.bucket.hot.count
            unit: '{buckets}'
          - description: (If size > 0) Number of warm buckets. *Note:** Must be pointed at specific indexer `endpoint` and gathers metrics from only that indexer.
            gauge:
              dataPoints:
                - asInt: "50"
                  attributes:
                    - key: splunk.bucket.dir
                      value:
                        stringValue: warm
                    - key: splunk.index.name
                      value:
                        stringValue: _audit
                    - key: splunk.splunkd.build
                      value:
                        stringValue: ""
                    - key: splunk.splunkd.version
                      value:
                        stringValue: ""
                  startTimeUnixNano: "1000000"
                  timeUnixNano: "2000000"
            name: splunk.data.indexes.extended.bucket.warm.count
            unit: '{buckets}'
          - description: Count of events for index, excluding frozen events. Approximately equal to the event_count sum of all buckets. *Note:** Must be pointed at specific indexer `endpoint` and gathers metrics from only that indexer.
            gauge:
              dataPoints:
                - asInt: "108411855"
                  attributes:
                    - key: splunk.index.name
                      value:
                        stringValue: _audit
                    - key: splunk.splunkd.build
                      value:
                        stringValue: ""
                    - key: splunk.splunkd.version
                      value:
                        stringValue: ""
                  startTimeUnixNano: "1000000"
                  timeUnixNano: "2000000"
            name: splunk.data.indexes.extended.event.count
            unit: '{events}'
          - description: Size in bytes on disk of the <bucket>/rawdata/ directories of all buckets in this index, excluding frozen *Note:** Must be pointed at specific indexer `endpoint` and gathers metrics from only that indexer.
            gauge:
              dataPoints:
                - asInt: "70825079209"
                  attributes:
                    - key: splunk.index.name
                      value:
                        stringValue: _audit
                    - key: splunk.splunkd.build
                      value:
                        stringValue: ""
                    - key: splunk.splunkd.version
                      value:
                        stringValue: ""
                  startTimeUnixNano: "1000000"
                  timeUnixNano: "2000000"
            name: splunk.data.indexes.extended.raw.size
            unit: By
          - description: Size in bytes on disk of this index *Note:** Must be pointed at specific indexer `endpoint` and gathers metrics from only that indexer.
            gauge:
              dataPoints:
                - asInt: "20818468798"
                  attributes:
                    - key: splunk.index.name
                      value:
                        stringValue: _audit
                    - key: splunk.splunkd.build
                      value:
                        stringValue: ""
                    - key: splunk.splunkd.version
                      value:
                        stringValue: ""
                  startTimeUnixNano: "1000000"
                  timeUnixNano: "2000000"
            name: splunk.data.indexes.extended.total.size
            unit: By
<<<<<<< HEAD
=======
          - description: Gauge tracking the number of indexing process cpu seconds per instance
            gauge:
              dataPoints:
                - asDouble: "69.20"
                  attributes:
                    - key: splunk.host
                      value:
                        stringValue: some-host
                    - key: splunk.splunkd.build
                      value:
                        stringValue: ""
                    - key: splunk.splunkd.version
                      value:
                        stringValue: ""
                  startTimeUnixNano: "1000000"
                  timeUnixNano: "2000000"
            name: splunk.indexer.cpu.time
            unit: '{s}'
>>>>>>> a69efa15
          - description: The status of a rolling restart.
            gauge:
              dataPoints:
                - asInt: "0"
                  attributes:
                    - key: splunk.rollingorrestart
                      value:
                        boolValue: false
                    - key: splunk.searchable.restart
                      value:
                        boolValue: false
                    - key: splunk.splunkd.build
                      value:
                        stringValue: ""
                    - key: splunk.splunkd.version
                      value:
                        stringValue: ""
                  startTimeUnixNano: "1000000"
                  timeUnixNano: "2000000"
            name: splunk.indexer.rollingrestart.status
            unit: '{status}'
          - description: Gauge tracking average bytes per second throughput of indexer. *Note:** Must be pointed at specific indexer `endpoint` and gathers metrics from only that indexer.
            gauge:
              dataPoints:
                - asDouble: 25579.690815904476
                  attributes:
                    - key: splunk.indexer.status
                      value:
                        stringValue: normal
                    - key: splunk.splunkd.build
                      value:
                        stringValue: ""
                    - key: splunk.splunkd.version
                      value:
                        stringValue: ""
                  startTimeUnixNano: "1000000"
                  timeUnixNano: "2000000"
            name: splunk.indexer.throughput
            unit: By/s
          - description: Gauge tracking the average IOPs used per instance
            gauge:
              dataPoints:
                - asInt: "200400"
                  attributes:
                    - key: splunk.host
                      value:
                        stringValue: some-host
                    - key: splunk.splunkd.build
                      value:
                        stringValue: ""
                    - key: splunk.splunkd.version
                      value:
                        stringValue: ""
                  startTimeUnixNano: "1000000"
                  timeUnixNano: "2000000"
            name: splunk.io.avg.iops
            unit: '{iops}'
          - description: Gauge tracking the average runtime of scheduled searches
            gauge:
              dataPoints:
                - asDouble: 200.40
                  attributes:
                    - key: splunk.host
                      value:
                        stringValue: some-host
                    - key: splunk.splunkd.build
                      value:
                        stringValue: ""
                    - key: splunk.splunkd.version
                      value:
                        stringValue: ""
                  startTimeUnixNano: "1000000"
                  timeUnixNano: "2000000"
            name: splunk.scheduler.avg.run.time
            unit: '{ms}'
          - description: Gauge tracking current length of queue. *Note:** Must be pointed at specific indexer `endpoint` and gathers metrics from only that indexer.
            gauge:
              dataPoints:
                - asInt: "1"
                  attributes:
                    - key: splunk.queue.name
                      value:
                        stringValue: AEQ
                    - key: splunk.splunkd.build
                      value:
                        stringValue: ""
                    - key: splunk.splunkd.version
                      value:
                        stringValue: ""
                  startTimeUnixNano: "1000000"
                  timeUnixNano: "2000000"
            name: splunk.server.introspection.queues.current
            unit: '{queues}'
          - description: Gauge tracking current bytes waiting in queue. *Note:** Must be pointed at specific indexer `endpoint` and gathers metrics from only that indexer.
            gauge:
              dataPoints:
                - asInt: "100"
                  attributes:
                    - key: splunk.queue.name
                      value:
                        stringValue: AEQ
                    - key: splunk.splunkd.build
                      value:
                        stringValue: ""
                    - key: splunk.splunkd.version
                      value:
                        stringValue: ""
                  startTimeUnixNano: "1000000"
                  timeUnixNano: "2000000"
            name: splunk.server.introspection.queues.current.bytes
            unit: By
        scope:
          name: github.com/open-telemetry/opentelemetry-collector-contrib/receiver/splunkenterprisereceiver
          version: latest<|MERGE_RESOLUTION|>--- conflicted
+++ resolved
@@ -137,8 +137,6 @@
                   timeUnixNano: "2000000"
             name: splunk.data.indexes.extended.total.size
             unit: By
-<<<<<<< HEAD
-=======
           - description: Gauge tracking the number of indexing process cpu seconds per instance
             gauge:
               dataPoints:
@@ -157,7 +155,6 @@
                   timeUnixNano: "2000000"
             name: splunk.indexer.cpu.time
             unit: '{s}'
->>>>>>> a69efa15
           - description: The status of a rolling restart.
             gauge:
               dataPoints:
