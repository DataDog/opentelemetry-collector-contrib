--- conflicted
+++ resolved
@@ -104,11 +104,7 @@
 			Endpoint:  "0.0.0.0:14250",
 			Transport: confignet.TransportTypeTCP,
 		},
-<<<<<<< HEAD
-		TLS: &configtls.ServerConfig{
-=======
 		TLS: configoptional.Some(configtls.ServerConfig{
->>>>>>> a69efa15
 			Config: configtls.Config{
 				CertFile: "./testdata/server.crt",
 				KeyFile:  "./testdata/server.key",
@@ -127,11 +123,7 @@
 
 	cfg.(*Config).ThriftHTTP = &confighttp.ServerConfig{
 		Endpoint: "0.0.0.0:14268",
-<<<<<<< HEAD
-		TLS: &configtls.ServerConfig{
-=======
 		TLS: configoptional.Some(configtls.ServerConfig{
->>>>>>> a69efa15
 			Config: configtls.Config{
 				CertFile: "./testdata/server.crt",
 				KeyFile:  "./testdata/server.key",
